--- conflicted
+++ resolved
@@ -1,1356 +1,1327 @@
-/* MIT License
- *
- * Copyright (c) 2019 - 2021 Andreas Merkle <web@blue-andi.de>
- *
- * Permission is hereby granted, free of charge, to any person obtaining a copy
- * of this software and associated documentation files (the "Software"), to deal
- * in the Software without restriction, including without limitation the rights
- * to use, copy, modify, merge, publish, distribute, sublicense, and/or sell
- * copies of the Software, and to permit persons to whom the Software is
- * furnished to do so, subject to the following conditions:
- *
- * The above copyright notice and this permission notice shall be included in all
- * copies or substantial portions of the Software.
- *
- * THE SOFTWARE IS PROVIDED "AS IS", WITHOUT WARRANTY OF ANY KIND, EXPRESS OR
- * IMPLIED, INCLUDING BUT NOT LIMITED TO THE WARRANTIES OF MERCHANTABILITY,
- * FITNESS FOR A PARTICULAR PURPOSE AND NONINFRINGEMENT. IN NO EVENT SHALL THE
- * AUTHORS OR COPYRIGHT HOLDERS BE LIABLE FOR ANY CLAIM, DAMAGES OR OTHER
- * LIABILITY, WHETHER IN AN ACTION OF CONTRACT, TORT OR OTHERWISE, ARISING FROM,
- * OUT OF OR IN CONNECTION WITH THE SOFTWARE OR THE USE OR OTHER DEALINGS IN THE
- * SOFTWARE.
- */
-
-/*******************************************************************************
-    DESCRIPTION
-*******************************************************************************/
-/**
- * @brief  Display manager
- * @author Andreas Merkle <web@blue-andi.de>
- */
-
-/******************************************************************************
- * Includes
- *****************************************************************************/
-#include "DisplayMgr.h"
-#include "Settings.h"
-#include "BrightnessCtrl.h"
-
-#include <Display.h>
-#include <Logging.h>
-#include <ArduinoJson.h>
-#include <Util.h>
-
-#if (0 != CONFIG_DISPLAY_MGR_ENABLE_STATISTICS)
-#include <StatisticValue.hpp>
-#endif /* (0 != CONFIG_DISPLAY_MGR_ENABLE_STATISTICS) */
-
-/******************************************************************************
- * Compiler Switches
- *****************************************************************************/
-
-/******************************************************************************
- * Macros
- *****************************************************************************/
-
-/******************************************************************************
- * Types and classes
- *****************************************************************************/
-
-#if (0 != CONFIG_DISPLAY_MGR_ENABLE_STATISTICS)
-
-/**
- * A collection of statistics, which are interesting for debugging purposes.
- */
-struct Statistics
-{
-    StatisticValue<uint32_t, 0U, 10U>   pluginProcessing;
-    StatisticValue<uint32_t, 0U, 10U>   displayUpdate;
-    StatisticValue<uint32_t, 0U, 10U>   total;
-    StatisticValue<uint32_t, 0U, 10U>   refreshPeriod;
-};
-
-#endif /* (0 != CONFIG_DISPLAY_MGR_ENABLE_STATISTICS) */
-
-/******************************************************************************
- * Prototypes
- *****************************************************************************/
-
-/******************************************************************************
- * Local Variables
- *****************************************************************************/
-
-/******************************************************************************
- * Public Methods
- *****************************************************************************/
-
-bool DisplayMgr::begin()
-{
-    bool status = false;
-
-    /* Set the display brightness here just once.
-     * There is no need to do this in the process() method periodically.
-     */
-    BrightnessCtrl::getInstance().init(Display::getInstance());
-    BrightnessCtrl::getInstance().setBrightness(BRIGHTNESS_DEFAULT);
-
-    /* No slots available? */
-    if (nullptr == m_slots)
-    {
-        if (false == Settings::getInstance().open(true))
-        {
-            m_maxSlots = Settings::getInstance().getMaxSlots().getDefault();
-
-            LOG_WARNING("Using default number of max. slots.");
-        }
-        else
-        {
-            m_maxSlots = Settings::getInstance().getMaxSlots().getValue();
-            Settings::getInstance().close();
-        }
-
-        if (0 < m_maxSlots)
-        {
-            m_slots = new Slot[m_maxSlots];
-
-            /* Load slot configuration */
-            load();
-        }
-    }
-
-    /* Canvas framebuffers for fading in/out created? */
-    if (nullptr == m_currCanvas)
-    {
-        uint8_t idx     = 0;
-        bool    isError = false;
-
-        for(idx = 0; idx < UTIL_ARRAY_NUM(m_framebuffers); ++idx)
-        {
-            m_framebuffers[idx] = new Canvas(Display::getInstance().getWidth(), Display::getInstance().getHeight(), 0, 0, true);
-
-            if (nullptr == m_framebuffers[idx])
-            {
-                isError = true;
-                break;
-            }
-        }
-
-        if (true == isError)
-        {
-            for(idx = 0; idx < UTIL_ARRAY_NUM(m_framebuffers); ++idx)
-            {
-                if (nullptr != m_framebuffers[idx])
-                {
-                    delete m_framebuffers[idx];
-                    m_framebuffers[idx] = nullptr;
-                }
-            }
-
-            LOG_WARNING("Couldn't create framebuffer canvas for fade effect.");
-        }
-        else
-        {
-            m_currCanvas = m_framebuffers[0];
-        }
-    }
-
-    /* Not started yet? */
-    if ((nullptr == m_taskHandle) &&
-        (nullptr != m_slots))
-    {
-        /* Create mutex to lock/unlock display update */
-        m_xMutex = xSemaphoreCreateRecursiveMutex();
-
-        /* Create binary semaphore to signal task exit. */
-        m_xSemaphore = xSemaphoreCreateBinary();
-
-        if ((nullptr != m_xMutex) &&
-            (nullptr != m_xSemaphore))
-        {
-            BaseType_t  osRet   = pdFAIL;
-
-            /* Task shall run */
-            m_taskExit = false;
-
-            osRet = xTaskCreateUniversal(   updateTask,
-                                            "displayTask",
-                                            TASK_STACKE_SIZE,
-                                            this,
-                                            TASK_PRIORITY,
-                                            &m_taskHandle,
-                                            TASK_RUN_CORE);
-
-            /* Task successful created? */
-            if (pdPASS == osRet)
-            {
-                (void)xSemaphoreGive(m_xSemaphore);
-                status = true;
-            }
-        }
-    }
-
-    /* Any error happened? */
-    if (false == status)
-    {
-        if (nullptr != m_xMutex)
-        {
-            vSemaphoreDelete(m_xMutex);
-            m_xMutex = nullptr;
-        }
-
-        if (nullptr != m_xSemaphore)
-        {
-            vSemaphoreDelete(m_xSemaphore);
-            m_xSemaphore = nullptr;
-        }
-    }
-    else
-    {
-        LOG_INFO("DisplayMgr is up.");
-    }
-
-    return status;
-}
-
-void DisplayMgr::end()
-{
-    /* Note, don't destroy the slots and the canvas framebuffers here. They shall live until the system restarts. */
-
-    /* Already running? */
-    if (nullptr != m_taskHandle)
-    {
-        m_taskExit = true;
-
-        /* Join */
-        (void)xSemaphoreTake(m_xSemaphore, portMAX_DELAY);
-        m_taskHandle = nullptr;
-
-        LOG_INFO("DisplayMgr is down.");
-
-        vSemaphoreDelete(m_xSemaphore);
-        m_xSemaphore = nullptr;
-
-        vSemaphoreDelete(m_xMutex);
-        m_xMutex = nullptr;
-    }
-
-    return;
-}
-
-bool DisplayMgr::setAutoBrightnessAdjustment(bool enable)
-{
-    bool status = false;
-
-    lock();
-    status = BrightnessCtrl::getInstance().enable(enable);
-    unlock();
-
-    return status;
-}
-
-bool DisplayMgr::getAutoBrightnessAdjustment(void)
-{
-    bool isEnabled = false;
-
-    lock();
-    isEnabled = BrightnessCtrl::getInstance().isEnabled();
-    unlock();
-
-    return isEnabled;
-}
-
-void DisplayMgr::setBrightness(uint8_t level)
-{
-    lock();
-    BrightnessCtrl::getInstance().setBrightness(level);
-    unlock();
-
-    return;
-}
-
-uint8_t DisplayMgr::getBrightness(void)
-{
-    uint8_t brightness = 0U;
-
-    lock(),
-    brightness = BrightnessCtrl::getInstance().getBrightness();
-    unlock();
-
-    return brightness;
-}
-
-uint8_t DisplayMgr::installPlugin(IPluginMaintenance* plugin, uint8_t slotId)
-{
-    if (nullptr == plugin)
-    {
-        slotId = SLOT_ID_INVALID;
-    }
-    else
-    {
-        /* Install to any available slot? */
-        if (SLOT_ID_INVALID == slotId)
-        {
-            lock();
-
-            /* Find a empty unlocked slot. */
-            slotId = 0U;
-            while((m_maxSlots > slotId) && ((false == m_slots[slotId].isEmpty()) || (true == m_slots[slotId].isLocked())))
-            {
-                ++slotId;
-            }
-
-            if (m_maxSlots > slotId)
-            {
-                if (false == m_slots[slotId].setPlugin(plugin))
-                {
-                    slotId = SLOT_ID_INVALID;
-                }
-                else
-                {
-                    plugin->start(Display::getInstance().getWidth(), Display::getInstance().getHeight());
-                }
-            }
-            else
-            {
-                slotId = SLOT_ID_INVALID;
-            }
-
-            unlock();
-        }
-        /* Install to specific slot? */
-        else if ((m_maxSlots > slotId) &&
-                 (true == m_slots[slotId].isEmpty()) &&
-                 (false == m_slots[slotId].isLocked()))
-        {
-            lock();
-
-            if (false == m_slots[slotId].setPlugin(plugin))
-            {
-                slotId = SLOT_ID_INVALID;
-            }
-            else
-            {
-                plugin->start(Display::getInstance().getWidth(), Display::getInstance().getHeight());
-            }
-
-            unlock();
-        }
-        else
-        {
-            slotId = SLOT_ID_INVALID;
-        }
-
-        if (m_maxSlots > slotId)
-        {
-            LOG_INFO("Plugin %s installed in slot %u.", plugin->getName(), slotId);
-        }
-    }
-
-    return slotId;
-}
-
-bool DisplayMgr::uninstallPlugin(IPluginMaintenance* plugin)
-{
-    bool status = false;
-
-    if (nullptr != plugin)
-    {
-        uint8_t slotId = SLOT_ID_INVALID;
-
-        lock();
-
-        slotId = getSlotIdByPluginUID(plugin->getUID());
-
-        if (m_maxSlots > slotId)
-        {
-            if (false == m_slots[slotId].isLocked())
-            {
-                /* Is this plugin selected at the moment? */
-                if (m_selectedPlugin == plugin)
-                {
-                    /* Remove selection */
-                    m_selectedPlugin = nullptr;
-                }
-
-                plugin->stop();
-                if (false == m_slots[slotId].setPlugin(nullptr))
-                {
-                    LOG_FATAL("Internal error.");
-                }
-                else
-                {
-                    status = true;
-                }
-            }
-        }
-
-        unlock();
-
-        if (false == status)
-        {
-            LOG_INFO("Couldn't remove plugin %s (uid %u) from slot %u, because slot is locked.", plugin->getName(), plugin->getUID(), slotId);
-        }
-        else
-        {
-            LOG_INFO("Plugin %s (uid %u) removed from slot %u.", plugin->getName(), plugin->getUID(), slotId);
-        }
-    }
-
-    return status;
-}
-
-uint8_t DisplayMgr::getSlotIdByPluginUID(uint16_t uid)
-{
-    uint8_t index   = 0U;
-    uint8_t slotId  = SLOT_ID_INVALID;
-
-    lock();
-
-    while((m_maxSlots > index) && (m_maxSlots <= slotId))
-    {
-        if (false == m_slots[index].isEmpty())
-        {
-            if (uid == m_slots[index].getPlugin()->getUID())
-            {
-                slotId = index;
-            }
-        }
-
-        ++index;
-    }
-
-    unlock();
-
-    return slotId;
-}
-
-IPluginMaintenance* DisplayMgr::getPluginInSlot(uint8_t slotId)
-{
-    IPluginMaintenance* plugin = nullptr;
-
-    if (m_maxSlots > slotId)
-    {
-        lock();
-
-        plugin = m_slots[slotId].getPlugin();
-
-        unlock();
-    }
-
-    return plugin;
-}
-
-void DisplayMgr::activatePlugin(IPluginMaintenance* plugin)
-{
-    if (nullptr != plugin)
-    {
-        uint8_t slotId = SLOT_ID_INVALID;
-
-        lock();
-
-        slotId = getSlotIdByPluginUID(plugin->getUID());
-
-        if (m_maxSlots > slotId)
-        {
-            m_requestedPlugin = plugin;
-        }
-
-        unlock();
-    }
-
-    return;
-}
-
-void DisplayMgr::activateNextSlot()
-{
-    lock();
-
-    /* Avoid changing to next slot, if the there is a pending slot change. */
-    if (FADE_IDLE == m_displayFadeState)
-    {
-        /* If slot timer is running, force a slot change by setting the duration to 0. */
-        if (true == m_slotTimer.isTimerRunning())
-        {
-            m_slotTimer.start(0U);
-        }
-    }
-
-    unlock();
-
-    return;
-}
-
-void DisplayMgr::activateNextFadeEffect(FadeEffect fadeEffect)
-{
-    lock();
-
-    if (FADE_EFFECT_COUNT <= fadeEffect)
-    {
-        m_fadeEffectIndex = FADE_EFFECT_LINEAR;
-    }
-    else
-    {
-        m_fadeEffectIndex = fadeEffect;
-    }
-
-    m_fadeEffectUpdate = true;
-
-    unlock();
-
-    return;
-}
-
-DisplayMgr::FadeEffect DisplayMgr::getFadeEffect()
-{
-    FadeEffect currentFadeEffect;
-
-    lock();
-
-    currentFadeEffect = m_fadeEffectIndex;
-    
-    unlock();
-    
-    return currentFadeEffect;
-}
-
-bool DisplayMgr::movePluginToSlot(IPluginMaintenance* plugin, uint8_t slotId)
-{
-    bool status = false;
-
-    if ((nullptr != plugin) &&
-        (m_maxSlots > slotId))
-    {
-        uint8_t srcSlotId = getSlotIdByPluginUID(plugin->getUID());
-
-        if ((m_maxSlots > srcSlotId) &&
-            (srcSlotId != slotId))
-        {
-            Slot*   srcSlot = &m_slots[srcSlotId];
-            Slot*   dstSlot = &m_slots[slotId];
-
-            lock();
-
-            if (false == dstSlot->isLocked())
-            {
-                srcSlot->setPlugin(dstSlot->getPlugin());
-                dstSlot->setPlugin(plugin);
-
-                /* Is one of the moved plugins selected at the moment? */
-                if ((m_selectedPlugin == srcSlot->getPlugin()) ||
-                    (m_selectedPlugin == dstSlot->getPlugin()))
-                {
-                    /* Remove selection */
-                    m_selectedPlugin = nullptr;
-                }
-
-                status = true;
-            }
-
-            unlock();
-        }
-    }
-
-    return status;
-}
-
-void DisplayMgr::lockSlot(uint8_t slotId)
-{
-    if (m_maxSlots > slotId)
-    {
-        lock();
-
-        m_slots[slotId].lock();
-
-        unlock();
-    }
-
-    return;
-}
-
-void DisplayMgr::unlockSlot(uint8_t slotId)
-{
-    if (m_maxSlots > slotId)
-    {
-        lock();
-
-        m_slots[slotId].unlock();
-
-        unlock();
-    }
-
-    return;
-}
-
-bool DisplayMgr::isSlotLocked(uint8_t slotId)
-{
-    bool isLocked = true;
-
-    if (m_maxSlots > slotId)
-    {
-        lock();
-
-        isLocked = m_slots[slotId].isLocked();
-
-        unlock();
-    }
-
-    return isLocked;
-}
-
-uint32_t DisplayMgr::getSlotDuration(uint8_t slotId)
-{
-    uint32_t duration = 0U;
-
-    if (m_maxSlots > slotId)
-    {
-        lock();
-
-        duration = m_slots[slotId].getDuration();
-
-        unlock();
-    }
-
-    return duration;
-}
-
-bool DisplayMgr::setSlotDuration(uint8_t slotId, uint32_t duration, bool store)
-{
-    bool status = false;
-
-    if (m_maxSlots > slotId)
-    {
-        lock();
-
-        if (m_slots[slotId].getDuration() != duration)
-        {
-            m_slots[slotId].setDuration(duration);
-
-            /* Save slot configuration */
-            if (true == store)
-            {
-                save();
-            }
-        }
-
-        unlock();
-
-        status = true;
-    }
-
-    return status;
-}
-
-void DisplayMgr::getFBCopy(uint32_t* fb, size_t length, uint8_t* slotId)
-{
-    if ((nullptr != fb) &&
-        (0 < length))
-    {
-        IDisplay&   display = Display::getInstance();
-        int16_t     x       = 0;
-        int16_t     y       = 0;
-        size_t      index   = 0;
-
-        lock();
-
-        /* Copy framebuffer after it is completely updated. */
-        for(y = 0; y < display.getHeight(); ++y)
-        {
-            for(x = 0; x < display.getWidth(); ++x)
-            {
-                fb[index] = display.getColor(x, y);
-                ++index;
-
-                if (length <= index)
-                {
-                    break;
-                }
-            }
-        }
-
-        if (nullptr != slotId)
-        {
-            *slotId = m_selectedSlot;
-        }
-
-        unlock();
-    }
-
-    return;
-}
-
-/******************************************************************************
- * Protected Methods
- *****************************************************************************/
-
-/******************************************************************************
- * Private Methods
- *****************************************************************************/
-
-DisplayMgr::DisplayMgr() :
-    m_xMutex(nullptr),
-    m_taskHandle(nullptr),
-    m_taskExit(false),
-    m_xSemaphore(nullptr),
-    m_slots(nullptr),
-    m_maxSlots(0U),
-    m_selectedSlot(SLOT_ID_INVALID),
-    m_selectedPlugin(nullptr),
-    m_requestedPlugin(nullptr),
-    m_slotTimer(),
-    m_displayFadeState(FADE_IN),
-    m_currCanvas(nullptr),
-    m_framebuffers(),
-    m_fadeLinearEffect(),
-    m_fadeMoveXEffect(),
-    m_fadeMoveYEffect(),
-    m_fadeEffect(&m_fadeLinearEffect),
-    m_fadeEffectIndex(FADE_EFFECT_LINEAR),
-    m_fadeEffectUpdate(false)
-{
-    uint8_t idx = 0U;
-
-    for(idx = 0; idx < UTIL_ARRAY_NUM(m_framebuffers); ++idx)
-    {
-        m_framebuffers[idx] = nullptr;
-    }
-}
-
-DisplayMgr::~DisplayMgr()
-{
-    uint8_t idx = 0;
-
-    end();
-
-    for(idx = 0; idx < UTIL_ARRAY_NUM(m_framebuffers); ++idx)
-    {
-        if (nullptr != m_framebuffers[idx])
-        {
-            delete m_framebuffers[idx];
-            m_framebuffers[idx] = nullptr;
-        }
-    }
-}
-
-uint8_t DisplayMgr::nextSlot(uint8_t slotId)
-{
-    uint8_t count = 0U;
-
-    if (m_maxSlots <= slotId)
-    {
-        slotId = 0U;
-    }
-    else
-    {
-        ++slotId;
-        slotId %= m_maxSlots;
-    }
-
-    /* Set next slot active, precondition is a installed plugin which is enabled.  */
-    do
-    {
-        /* Plugin installed? */
-        if (false == m_slots[slotId].isEmpty())
-        {
-            /* Plugin enabled? */
-            if (true == m_slots[slotId].getPlugin()->isEnabled())
-            {
-                break;
-            }
-        }
-
-        ++slotId;
-        slotId %= m_maxSlots;
-
-        ++count;
-    }
-    while (m_maxSlots > count);
-
-    if (m_maxSlots <= count)
-    {
-        slotId = SLOT_ID_INVALID;
-    }
-
-    return slotId;
-}
-
-void DisplayMgr::startFadeOut()
-{
-    /* Select next framebuffer and keep old content, until
-     * the fade effect is finished.
-     */
-    if (m_currCanvas == m_framebuffers[FB_ID_0])
-    {
-        m_currCanvas = m_framebuffers[FB_ID_1];
-    }
-    else
-    {
-        m_currCanvas = m_framebuffers[FB_ID_0];
-    }
-
-    m_displayFadeState = FADE_OUT;
-
-    if (nullptr != m_fadeEffect)
-    {
-        m_fadeEffect->init();
-    }
-}
-
-void DisplayMgr::fadeInOut(YAGfx& dst)
-{
-    if ((nullptr != m_currCanvas) &&
-        (nullptr != m_fadeEffect))
-    {
-        Canvas* prevFb = nullptr;
-
-        /* Determine previous frame buffer */
-        if (m_currCanvas == m_framebuffers[FB_ID_0])
-        {
-            prevFb = m_framebuffers[FB_ID_1];
-        }
-        else
-        {
-            prevFb = m_framebuffers[FB_ID_0];
-        }
-
-        /* Continously update the current canvas with its framebuffer. */
-        if (nullptr != m_selectedPlugin)
-        {
-            m_selectedPlugin->update(*m_currCanvas);
-        }
-
-        /* Handle fading */
-        switch(m_displayFadeState)
-        {
-        /* No fading at all */
-        case FADE_IDLE:
-            m_currCanvas->updateFromBuffer(dst);
-            break;
-
-        /* Fade new display content in */
-        case FADE_IN:
-            if (true == m_fadeEffect->fadeIn(dst, *prevFb, *m_currCanvas))
-            {
-                m_displayFadeState = FADE_IDLE;
-            }
-            break;
-
-        /* Fade old display content out! */
-        case FADE_OUT:
-            if (true == m_fadeEffect->fadeOut(dst, *prevFb, *m_currCanvas))
-            {
-                m_displayFadeState = FADE_IN;
-            }
-            break;
-
-        default:
-            break;
-        }
-    }
-
-    return;
-}
-
-void DisplayMgr::process()
-{
-    IDisplay&   display = Display::getInstance();
-    uint8_t     index   = 0U;
-
-    lock();
-
-    /* Handle display brightness */
-    BrightnessCtrl::getInstance().process();
-
-    /* Plugin requested to choose? */
-    if (nullptr != m_requestedPlugin)
-    {
-        /* Requested plugin must be enabled, otherwise it won't be scheduled. */
-        if (false == m_requestedPlugin->isEnabled())
-        {
-            LOG_WARNING("Requested plugin %s (uid %u) in slot %u is disabled.",
-                m_requestedPlugin->getName(),
-                m_requestedPlugin->getUID(),
-                getSlotIdByPluginUID(m_requestedPlugin->getUID()));
-            m_requestedPlugin = nullptr;
-        }
-        /* Requested plugin is enabled. Is currently a plugin selected? */
-        else if (nullptr != m_selectedPlugin)
-        {
-            /* If the selected plugin is the same as the requested plugin,
-             * keep it to avoid a fade in/out sequence. But restart the
-             * slot duration timer, because the duration may have changed.
-             */
-            if (m_requestedPlugin == m_selectedPlugin)
-            {
-                uint32_t duration = m_slots[m_selectedSlot].getDuration();
-
-                m_requestedPlugin = nullptr;
-
-                /* If plugin shall not be infinite active, start the slot timer. */
-                if (0U == duration)
-                {
-                    m_slotTimer.stop();
-                }
-                else
-                {
-                    m_slotTimer.start(duration);
-                }
-            }
-            else
-            {
-                /* Remove selected plugin, which forces to select the requested one in the next step. */
-                m_selectedPlugin->inactive();
-                m_selectedPlugin = nullptr;
-
-                /* Fade old display content out */
-                startFadeOut();
-            }
-        }
-        else
-        {
-            /* Nothing to do. */
-            ;
-        }
-    }
-
-    /* Any plugin selected? */
-    if ((nullptr != m_selectedPlugin) &&
-        (FADE_IDLE == m_displayFadeState))
-    {
-        m_selectedSlot = getSlotIdByPluginUID(m_selectedPlugin->getUID());
-
-        /* Plugin disabled in the meantime? */
-        if (false == m_selectedPlugin->isEnabled())
-        {
-            m_selectedPlugin->inactive();
-            m_selectedPlugin = nullptr;
-            m_slotTimer.stop();
-
-            /* Fade old display content out */
-            startFadeOut();
-        }
-        /* Plugin run duration timeout? */
-        else if ((true == m_slotTimer.isTimerRunning()) &&
-                 (true == m_slotTimer.isTimeout()))
-        {
-            uint8_t slotId = nextSlot(m_selectedSlot);
-
-            /* If the next slot is the same as the current slot,
-             * just restart the plugin duration timer.
-             */
-            if (m_selectedSlot == slotId)
-            {
-                if (true == m_slotTimer.isTimerRunning())
-                {
-                    m_slotTimer.restart();
-                }
-            }
-            else
-            {
-                m_selectedPlugin->inactive();
-                m_selectedPlugin = nullptr;
-                m_slotTimer.stop();
-
-                /* Fade old display content out */
-                startFadeOut();
-            }
-        }
-        else
-        {
-            /* Nothing to do. */
-            ;
-        }
-    }
-
-    /* If no plugin is selected, choose the next on. */
-    if (nullptr == m_selectedPlugin)
-    {
-        /* Plugin requested to choose? */
-        if (nullptr != m_requestedPlugin)
-        {
-            m_selectedSlot      = getSlotIdByPluginUID(m_requestedPlugin->getUID());
-            m_requestedPlugin   = nullptr;
-        }
-        /* Select next slot, which contains a enabled plugin. */
-        else
-        {
-            m_selectedSlot = nextSlot(m_selectedSlot);
-        }
-
-        /* Next enabled plugin found? */
-        if (m_maxSlots > m_selectedSlot)
-        {
-            uint32_t duration = 0U;
-
-            m_selectedPlugin    = m_slots[m_selectedSlot].getPlugin();
-            duration            = m_slots[m_selectedSlot].getDuration();
-
-            /* If plugin shall not be infinite active, start the slot timer. */
-            if (0U != duration)
-            {
-                m_slotTimer.start(duration);
-            }
-
-            if (nullptr != m_currCanvas)
-            {
-                m_selectedPlugin->active(*m_currCanvas);
-            }
-            else
-            {
-                m_selectedPlugin->active(display);
-            }
-
-            LOG_INFO("Slot %u (%s) now active.", m_selectedSlot, m_selectedPlugin->getName());
-        }
-        /* No plugin is active, clear the display. */
-        else
-        {
-            if (nullptr != m_currCanvas)
-            {
-                m_currCanvas->fillScreen(ColorDef::BLACK);
-            }
-            display.clear();
-        }
-    }
-
-    /* Avoid changing to next effect, if the there is a pending slot change. */
-    if ((false != m_fadeEffectUpdate) && (FADE_IDLE == m_displayFadeState))
-    {
-        switch (m_fadeEffectIndex)
-        {
-        case FADE_EFFECT_LINEAR:
-            m_fadeEffect = &m_fadeLinearEffect;
-            break;
-
-        case FADE_EFFECT_MOVE_X:
-            m_fadeEffect = &m_fadeMoveXEffect;
-            break;
-
-        case FADE_EFFECT_MOVE_Y:
-            m_fadeEffect = &m_fadeMoveYEffect;
-            break;
-
-        default:
-            m_fadeEffect = nullptr;
-            m_fadeEffectIndex = FADE_EFFECT_NO;
-            break;
-        }
-
-        m_fadeEffectUpdate = false;
-    }
-    
-    /* Process all installed plugins. */
-    for(index = 0U; index < m_maxSlots; ++index)
-    {
-        IPluginMaintenance* plugin = m_slots[index].getPlugin();
-
-        if (nullptr != plugin)
-        {
-            plugin->process();
-        }
-    }
-
-    /* Update display (main canvas available) */
-    if (nullptr != m_currCanvas)
-    {
-        fadeInOut(display);
-    }
-    /* Update display (main canvas not available) */
-    else if (nullptr != m_selectedPlugin)
-    {
-        m_selectedPlugin->update(display);
-    }
-    /* No plugin selected. */
-    else
-    {
-        /* Nothing to do. */
-        ;
-    }
-
-    delay(1U);
-    display.show();
-
-    unlock();
-
-    return;
-}
-
-void DisplayMgr::updateTask(void* parameters)
-{
-    DisplayMgr* displayMgr = reinterpret_cast<DisplayMgr*>(parameters);
-
-    if ((nullptr != displayMgr) &&
-        (nullptr != displayMgr->m_xSemaphore))
-    {
-#if (0 != CONFIG_DISPLAY_MGR_ENABLE_STATISTICS)
-        Statistics      statistics;
-        SimpleTimer     statisticsLogTimer;
-        const uint32_t  STATISTICS_LOG_PERIOD   = 4000U;    /* [ms] */
-        uint32_t        timestampLastUpdate     = millis();
-
-        statisticsLogTimer.start(STATISTICS_LOG_PERIOD);
-
-#endif /* (0 != CONFIG_DISPLAY_MGR_ENABLE_STATISTICS) */
-
-        (void)xSemaphoreTake(displayMgr->m_xSemaphore, portMAX_DELAY);
-
-        while(false == displayMgr->m_taskExit)
-        {
-            uint32_t    timestamp           = millis();
-            uint32_t    duration            = 0U;
-            uint32_t    timestampPhyUpdate  = millis();
-            uint32_t    durationPhyUpdate   = 0U;
-<<<<<<< HEAD
-            bool        abort       = false;
-
-            /* Observe the physical display refresh and limit the duration to 70% of refresh period. */
-            const uint32_t  MAX_LOOP_TIME   = (TASK_PERIOD * 7U) / (10U);
-=======
-            bool        abort               = false;
-
-            /* Max. time needed to load the data into the pixels.
-             * Only a 1 ms tolerance is added, which should be enough.
-             */
-            const uint32_t  MAX_LOOP_TIME   = Board::LedMatrix::matrixLoadTime + 1U; /* ms */
->>>>>>> 93862a79
-
-            /* Refresh display content periodically */
-            displayMgr->process();
-
-<<<<<<< HEAD
-#ifdef ENABLE_STATISTICS
-            statistics.pluginProcessing.update(millis() - timestamp);
-#endif /* ENABLE_STATISTICS */
-=======
-#if (0 != CONFIG_DISPLAY_MGR_ENABLE_STATISTICS)
-            statistics.pluginProcessing.update(millis() - timestamp);
-#endif /* (0 != CONFIG_DISPLAY_MGR_ENABLE_STATISTICS) */
->>>>>>> 93862a79
-
-            /* Wait until the physical update is ready to avoid flickering
-             * and artifacts on the display, because of e.g. webserver flash
-             * access.
-             */
-            timestampPhyUpdate = millis();
-<<<<<<< HEAD
-            while((false == Display::getInstance().isReady()) && (false == abort))
-=======
-            while((false == LedMatrix::getInstance().isReady()) && (false == abort))
->>>>>>> 93862a79
-            {
-                durationPhyUpdate = millis() - timestampPhyUpdate;
-
-                if (MAX_LOOP_TIME <= durationPhyUpdate)
-                {
-                    abort = true;
-                }
-            }
-
-<<<<<<< HEAD
-#ifdef ENABLE_STATISTICS
-=======
-#if (0 != CONFIG_DISPLAY_MGR_ENABLE_STATISTICS)
->>>>>>> 93862a79
-            statistics.displayUpdate.update(durationPhyUpdate);
-            statistics.total.update(statistics.pluginProcessing.getCurrent() + statistics.displayUpdate.getCurrent());
-
-            if (true == statisticsLogTimer.isTimeout())
-            {
-                LOG_INFO("[ %2u, %2u, %2u ]", 
-                    statistics.refreshPeriod.getMin(),
-                    statistics.refreshPeriod.getAvg(),
-                    statistics.refreshPeriod.getMax()
-                );
-                
-                LOG_INFO("[ %2u, %2u, %2u ] [ %2u, %2u, %2u ] [ %2u, %2u, %2u ]",
-                    statistics.pluginProcessing.getMin(),
-                    statistics.pluginProcessing.getAvg(),
-                    statistics.pluginProcessing.getMax(),
-                    statistics.displayUpdate.getMin(),
-                    statistics.displayUpdate.getAvg(),
-                    statistics.displayUpdate.getMax(),
-                    statistics.total.getMin(),
-                    statistics.total.getAvg(),
-                    statistics.total.getMax()
-                );
-
-                /* Reset the statistics to get a new min./max. determination. */
-                statistics.pluginProcessing.reset();
-                statistics.displayUpdate.reset();
-                statistics.total.reset();
-                statistics.refreshPeriod.reset();
-
-                statisticsLogTimer.restart();
-            }
-#endif /* (0 != CONFIG_DISPLAY_MGR_ENABLE_STATISTICS) */
-
-            /* Calculate overall duration */
-            duration = millis() - timestamp;
-
-<<<<<<< HEAD
-            /* Calculate overall duration */
-            duration = millis() - timestamp;
-
-=======
->>>>>>> 93862a79
-            /* Give other tasks a chance. */
-            if (TASK_PERIOD <= duration)
-            {
-                delay(1U);
-            }
-            else
-            {
-                delay(TASK_PERIOD - duration);
-            }
-
-#if (0 != CONFIG_DISPLAY_MGR_ENABLE_STATISTICS)
-            statistics.refreshPeriod.update(millis() - timestampLastUpdate);
-            timestampLastUpdate = millis();
-#endif /* (0 != CONFIG_DISPLAY_MGR_ENABLE_STATISTICS) */
-        }
-
-        (void)xSemaphoreGive(displayMgr->m_xSemaphore);
-    }
-
-    vTaskDelete(nullptr);
-
-    return;
-}
-
-void DisplayMgr::lock()
-{
-    if (nullptr != m_xMutex)
-    {
-        (void)xSemaphoreTakeRecursive(m_xMutex, portMAX_DELAY);
-    }
-
-    return;
-}
-
-void DisplayMgr::unlock()
-{
-    if (nullptr != m_xMutex)
-    {
-        (void)xSemaphoreGiveRecursive(m_xMutex);
-    }
-
-    return;
-}
-
-void DisplayMgr::load()
-{
-    Settings& settings = Settings::getInstance();
-
-    if (nullptr == m_slots)
-    {
-        LOG_WARNING("No slot exists.");
-    }
-    else if (false == settings.open(true))
-    {
-        LOG_WARNING("Couldn't open filesystem.");
-    }
-    else
-    {
-        String config = settings.getDisplaySlotConfig().getValue();
-
-        if (true == config.isEmpty())
-        {
-            LOG_WARNING("Display slot configuration is empty.");
-        }
-        else
-        {
-            const size_t            JSON_DOC_SIZE   = 512U;
-            DynamicJsonDocument     jsonDoc(JSON_DOC_SIZE);
-            DeserializationError    error           = deserializeJson(jsonDoc, config);
-
-            if (true == jsonDoc.overflowed())
-            {
-                LOG_ERROR("JSON document has less memory available.");
-            }
-            else
-            {
-                LOG_INFO("JSON document size: %u", jsonDoc.memoryUsage());
-            }
-
-            if (DeserializationError::Ok != error.code())
-            {
-                LOG_WARNING("JSON deserialization failed: %s", error.c_str());
-            }
-            else if (false == jsonDoc["slots"].is<JsonArray>())
-            {
-                LOG_WARNING("Invalid JSON format.");
-            }
-            else
-            {
-                JsonArray   jsonSlots   = jsonDoc["slots"].as<JsonArray>();
-                uint8_t     slotId      = 0;
-
-                for(JsonObject jsonSlot: jsonSlots)
-                {
-                    if (true == jsonSlot["duration"].is<uint32_t>())
-                    {
-                        uint32_t duration = jsonSlot["duration"].as<uint32_t>();
-
-                        m_slots[slotId].setDuration(duration);
-
-                        ++slotId;
-                        if (DisplayMgr::getInstance().getMaxSlots() <= slotId)
-                        {
-                            break;
-                        }
-                    }
-                }
-            }
-        }
-
-        settings.close();
-    }
-}
-
-void DisplayMgr::save()
-{
-    if (nullptr != m_slots)
-    {
-        String              config;
-        uint8_t             slotId      = 0;
-        Settings&           settings    = Settings::getInstance();
-        const size_t        JSON_DOC_SIZE   = 512U;
-        DynamicJsonDocument jsonDoc(JSON_DOC_SIZE);
-        JsonArray           jsonSlots   = jsonDoc.createNestedArray("slots");
-
-        for(slotId = 0; slotId < m_maxSlots; ++slotId)
-        {
-            JsonObject jsonSlot = jsonSlots.createNestedObject();
-
-            jsonSlot["duration"] = m_slots[slotId].getDuration();
-        }
-
-        if (true == jsonDoc.overflowed())
-        {
-            LOG_ERROR("JSON document has less memory available.");
-        }
-        else
-        {
-            LOG_INFO("JSON document size: %u", jsonDoc.memoryUsage());
-        }
-
-        if (false == settings.open(false))
-        {
-            LOG_WARNING("Couldn't open filesystem.");
-        }
-        else
-        {
-            (void)serializeJson(jsonDoc, config);
-
-            settings.getDisplaySlotConfig().setValue(config);
-            settings.close();
-        }
-    }
-}
-
-/******************************************************************************
- * External Functions
- *****************************************************************************/
-
-/******************************************************************************
- * Local Functions
- *****************************************************************************/
+/* MIT License
+ *
+ * Copyright (c) 2019 - 2021 Andreas Merkle <web@blue-andi.de>
+ *
+ * Permission is hereby granted, free of charge, to any person obtaining a copy
+ * of this software and associated documentation files (the "Software"), to deal
+ * in the Software without restriction, including without limitation the rights
+ * to use, copy, modify, merge, publish, distribute, sublicense, and/or sell
+ * copies of the Software, and to permit persons to whom the Software is
+ * furnished to do so, subject to the following conditions:
+ *
+ * The above copyright notice and this permission notice shall be included in all
+ * copies or substantial portions of the Software.
+ *
+ * THE SOFTWARE IS PROVIDED "AS IS", WITHOUT WARRANTY OF ANY KIND, EXPRESS OR
+ * IMPLIED, INCLUDING BUT NOT LIMITED TO THE WARRANTIES OF MERCHANTABILITY,
+ * FITNESS FOR A PARTICULAR PURPOSE AND NONINFRINGEMENT. IN NO EVENT SHALL THE
+ * AUTHORS OR COPYRIGHT HOLDERS BE LIABLE FOR ANY CLAIM, DAMAGES OR OTHER
+ * LIABILITY, WHETHER IN AN ACTION OF CONTRACT, TORT OR OTHERWISE, ARISING FROM,
+ * OUT OF OR IN CONNECTION WITH THE SOFTWARE OR THE USE OR OTHER DEALINGS IN THE
+ * SOFTWARE.
+ */
+
+/*******************************************************************************
+    DESCRIPTION
+*******************************************************************************/
+/**
+ * @brief  Display manager
+ * @author Andreas Merkle <web@blue-andi.de>
+ */
+
+/******************************************************************************
+ * Includes
+ *****************************************************************************/
+#include "DisplayMgr.h"
+#include "Settings.h"
+#include "BrightnessCtrl.h"
+
+#include <Display.h>
+#include <Logging.h>
+#include <ArduinoJson.h>
+#include <Util.h>
+
+#if (0 != CONFIG_DISPLAY_MGR_ENABLE_STATISTICS)
+#include <StatisticValue.hpp>
+#endif /* (0 != CONFIG_DISPLAY_MGR_ENABLE_STATISTICS) */
+
+/******************************************************************************
+ * Compiler Switches
+ *****************************************************************************/
+
+/******************************************************************************
+ * Macros
+ *****************************************************************************/
+
+/******************************************************************************
+ * Types and classes
+ *****************************************************************************/
+
+#if (0 != CONFIG_DISPLAY_MGR_ENABLE_STATISTICS)
+
+/**
+ * A collection of statistics, which are interesting for debugging purposes.
+ */
+struct Statistics
+{
+    StatisticValue<uint32_t, 0U, 10U>   pluginProcessing;
+    StatisticValue<uint32_t, 0U, 10U>   displayUpdate;
+    StatisticValue<uint32_t, 0U, 10U>   total;
+    StatisticValue<uint32_t, 0U, 10U>   refreshPeriod;
+};
+
+#endif /* (0 != CONFIG_DISPLAY_MGR_ENABLE_STATISTICS) */
+
+/******************************************************************************
+ * Prototypes
+ *****************************************************************************/
+
+/******************************************************************************
+ * Local Variables
+ *****************************************************************************/
+
+/******************************************************************************
+ * Public Methods
+ *****************************************************************************/
+
+bool DisplayMgr::begin()
+{
+    bool status = false;
+
+    /* Set the display brightness here just once.
+     * There is no need to do this in the process() method periodically.
+     */
+    BrightnessCtrl::getInstance().init(Display::getInstance());
+    BrightnessCtrl::getInstance().setBrightness(BRIGHTNESS_DEFAULT);
+
+    /* No slots available? */
+    if (nullptr == m_slots)
+    {
+        if (false == Settings::getInstance().open(true))
+        {
+            m_maxSlots = Settings::getInstance().getMaxSlots().getDefault();
+
+            LOG_WARNING("Using default number of max. slots.");
+        }
+        else
+        {
+            m_maxSlots = Settings::getInstance().getMaxSlots().getValue();
+            Settings::getInstance().close();
+        }
+
+        if (0 < m_maxSlots)
+        {
+            m_slots = new Slot[m_maxSlots];
+
+            /* Load slot configuration */
+            load();
+        }
+    }
+
+    /* Canvas framebuffers for fading in/out created? */
+    if (nullptr == m_currCanvas)
+    {
+        uint8_t idx     = 0;
+        bool    isError = false;
+
+        for(idx = 0; idx < UTIL_ARRAY_NUM(m_framebuffers); ++idx)
+        {
+            m_framebuffers[idx] = new Canvas(Display::getInstance().getWidth(), Display::getInstance().getHeight(), 0, 0, true);
+
+            if (nullptr == m_framebuffers[idx])
+            {
+                isError = true;
+                break;
+            }
+        }
+
+        if (true == isError)
+        {
+            for(idx = 0; idx < UTIL_ARRAY_NUM(m_framebuffers); ++idx)
+            {
+                if (nullptr != m_framebuffers[idx])
+                {
+                    delete m_framebuffers[idx];
+                    m_framebuffers[idx] = nullptr;
+                }
+            }
+
+            LOG_WARNING("Couldn't create framebuffer canvas for fade effect.");
+        }
+        else
+        {
+            m_currCanvas = m_framebuffers[0];
+        }
+    }
+
+    /* Not started yet? */
+    if ((nullptr == m_taskHandle) &&
+        (nullptr != m_slots))
+    {
+        /* Create mutex to lock/unlock display update */
+        m_xMutex = xSemaphoreCreateRecursiveMutex();
+
+        /* Create binary semaphore to signal task exit. */
+        m_xSemaphore = xSemaphoreCreateBinary();
+
+        if ((nullptr != m_xMutex) &&
+            (nullptr != m_xSemaphore))
+        {
+            BaseType_t  osRet   = pdFAIL;
+
+            /* Task shall run */
+            m_taskExit = false;
+
+            osRet = xTaskCreateUniversal(   updateTask,
+                                            "displayTask",
+                                            TASK_STACKE_SIZE,
+                                            this,
+                                            TASK_PRIORITY,
+                                            &m_taskHandle,
+                                            TASK_RUN_CORE);
+
+            /* Task successful created? */
+            if (pdPASS == osRet)
+            {
+                (void)xSemaphoreGive(m_xSemaphore);
+                status = true;
+            }
+        }
+    }
+
+    /* Any error happened? */
+    if (false == status)
+    {
+        if (nullptr != m_xMutex)
+        {
+            vSemaphoreDelete(m_xMutex);
+            m_xMutex = nullptr;
+        }
+
+        if (nullptr != m_xSemaphore)
+        {
+            vSemaphoreDelete(m_xSemaphore);
+            m_xSemaphore = nullptr;
+        }
+    }
+    else
+    {
+        LOG_INFO("DisplayMgr is up.");
+    }
+
+    return status;
+}
+
+void DisplayMgr::end()
+{
+    /* Note, don't destroy the slots and the canvas framebuffers here. They shall live until the system restarts. */
+
+    /* Already running? */
+    if (nullptr != m_taskHandle)
+    {
+        m_taskExit = true;
+
+        /* Join */
+        (void)xSemaphoreTake(m_xSemaphore, portMAX_DELAY);
+        m_taskHandle = nullptr;
+
+        LOG_INFO("DisplayMgr is down.");
+
+        vSemaphoreDelete(m_xSemaphore);
+        m_xSemaphore = nullptr;
+
+        vSemaphoreDelete(m_xMutex);
+        m_xMutex = nullptr;
+    }
+
+    return;
+}
+
+bool DisplayMgr::setAutoBrightnessAdjustment(bool enable)
+{
+    bool status = false;
+
+    lock();
+    status = BrightnessCtrl::getInstance().enable(enable);
+    unlock();
+
+    return status;
+}
+
+bool DisplayMgr::getAutoBrightnessAdjustment(void)
+{
+    bool isEnabled = false;
+
+    lock();
+    isEnabled = BrightnessCtrl::getInstance().isEnabled();
+    unlock();
+
+    return isEnabled;
+}
+
+void DisplayMgr::setBrightness(uint8_t level)
+{
+    lock();
+    BrightnessCtrl::getInstance().setBrightness(level);
+    unlock();
+
+    return;
+}
+
+uint8_t DisplayMgr::getBrightness(void)
+{
+    uint8_t brightness = 0U;
+
+    lock(),
+    brightness = BrightnessCtrl::getInstance().getBrightness();
+    unlock();
+
+    return brightness;
+}
+
+uint8_t DisplayMgr::installPlugin(IPluginMaintenance* plugin, uint8_t slotId)
+{
+    if (nullptr == plugin)
+    {
+        slotId = SLOT_ID_INVALID;
+    }
+    else
+    {
+        /* Install to any available slot? */
+        if (SLOT_ID_INVALID == slotId)
+        {
+            lock();
+
+            /* Find a empty unlocked slot. */
+            slotId = 0U;
+            while((m_maxSlots > slotId) && ((false == m_slots[slotId].isEmpty()) || (true == m_slots[slotId].isLocked())))
+            {
+                ++slotId;
+            }
+
+            if (m_maxSlots > slotId)
+            {
+                if (false == m_slots[slotId].setPlugin(plugin))
+                {
+                    slotId = SLOT_ID_INVALID;
+                }
+                else
+                {
+                    plugin->start(Display::getInstance().getWidth(), Display::getInstance().getHeight());
+                }
+            }
+            else
+            {
+                slotId = SLOT_ID_INVALID;
+            }
+
+            unlock();
+        }
+        /* Install to specific slot? */
+        else if ((m_maxSlots > slotId) &&
+                 (true == m_slots[slotId].isEmpty()) &&
+                 (false == m_slots[slotId].isLocked()))
+        {
+            lock();
+
+            if (false == m_slots[slotId].setPlugin(plugin))
+            {
+                slotId = SLOT_ID_INVALID;
+            }
+            else
+            {
+                plugin->start(Display::getInstance().getWidth(), Display::getInstance().getHeight());
+            }
+
+            unlock();
+        }
+        else
+        {
+            slotId = SLOT_ID_INVALID;
+        }
+
+        if (m_maxSlots > slotId)
+        {
+            LOG_INFO("Plugin %s installed in slot %u.", plugin->getName(), slotId);
+        }
+    }
+
+    return slotId;
+}
+
+bool DisplayMgr::uninstallPlugin(IPluginMaintenance* plugin)
+{
+    bool status = false;
+
+    if (nullptr != plugin)
+    {
+        uint8_t slotId = SLOT_ID_INVALID;
+
+        lock();
+
+        slotId = getSlotIdByPluginUID(plugin->getUID());
+
+        if (m_maxSlots > slotId)
+        {
+            if (false == m_slots[slotId].isLocked())
+            {
+                /* Is this plugin selected at the moment? */
+                if (m_selectedPlugin == plugin)
+                {
+                    /* Remove selection */
+                    m_selectedPlugin = nullptr;
+                }
+
+                plugin->stop();
+                if (false == m_slots[slotId].setPlugin(nullptr))
+                {
+                    LOG_FATAL("Internal error.");
+                }
+                else
+                {
+                    status = true;
+                }
+            }
+        }
+
+        unlock();
+
+        if (false == status)
+        {
+            LOG_INFO("Couldn't remove plugin %s (uid %u) from slot %u, because slot is locked.", plugin->getName(), plugin->getUID(), slotId);
+        }
+        else
+        {
+            LOG_INFO("Plugin %s (uid %u) removed from slot %u.", plugin->getName(), plugin->getUID(), slotId);
+        }
+    }
+
+    return status;
+}
+
+uint8_t DisplayMgr::getSlotIdByPluginUID(uint16_t uid)
+{
+    uint8_t index   = 0U;
+    uint8_t slotId  = SLOT_ID_INVALID;
+
+    lock();
+
+    while((m_maxSlots > index) && (m_maxSlots <= slotId))
+    {
+        if (false == m_slots[index].isEmpty())
+        {
+            if (uid == m_slots[index].getPlugin()->getUID())
+            {
+                slotId = index;
+            }
+        }
+
+        ++index;
+    }
+
+    unlock();
+
+    return slotId;
+}
+
+IPluginMaintenance* DisplayMgr::getPluginInSlot(uint8_t slotId)
+{
+    IPluginMaintenance* plugin = nullptr;
+
+    if (m_maxSlots > slotId)
+    {
+        lock();
+
+        plugin = m_slots[slotId].getPlugin();
+
+        unlock();
+    }
+
+    return plugin;
+}
+
+void DisplayMgr::activatePlugin(IPluginMaintenance* plugin)
+{
+    if (nullptr != plugin)
+    {
+        uint8_t slotId = SLOT_ID_INVALID;
+
+        lock();
+
+        slotId = getSlotIdByPluginUID(plugin->getUID());
+
+        if (m_maxSlots > slotId)
+        {
+            m_requestedPlugin = plugin;
+        }
+
+        unlock();
+    }
+
+    return;
+}
+
+void DisplayMgr::activateNextSlot()
+{
+    lock();
+
+    /* Avoid changing to next slot, if the there is a pending slot change. */
+    if (FADE_IDLE == m_displayFadeState)
+    {
+        /* If slot timer is running, force a slot change by setting the duration to 0. */
+        if (true == m_slotTimer.isTimerRunning())
+        {
+            m_slotTimer.start(0U);
+        }
+    }
+
+    unlock();
+
+    return;
+}
+
+void DisplayMgr::activateNextFadeEffect(FadeEffect fadeEffect)
+{
+    lock();
+
+    if (FADE_EFFECT_COUNT <= fadeEffect)
+    {
+        m_fadeEffectIndex = FADE_EFFECT_LINEAR;
+    }
+    else
+    {
+        m_fadeEffectIndex = fadeEffect;
+    }
+
+    m_fadeEffectUpdate = true;
+
+    unlock();
+
+    return;
+}
+
+DisplayMgr::FadeEffect DisplayMgr::getFadeEffect()
+{
+    FadeEffect currentFadeEffect;
+
+    lock();
+
+    currentFadeEffect = m_fadeEffectIndex;
+    
+    unlock();
+    
+    return currentFadeEffect;
+}
+
+bool DisplayMgr::movePluginToSlot(IPluginMaintenance* plugin, uint8_t slotId)
+{
+    bool status = false;
+
+    if ((nullptr != plugin) &&
+        (m_maxSlots > slotId))
+    {
+        uint8_t srcSlotId = getSlotIdByPluginUID(plugin->getUID());
+
+        if ((m_maxSlots > srcSlotId) &&
+            (srcSlotId != slotId))
+        {
+            Slot*   srcSlot = &m_slots[srcSlotId];
+            Slot*   dstSlot = &m_slots[slotId];
+
+            lock();
+
+            if (false == dstSlot->isLocked())
+            {
+                srcSlot->setPlugin(dstSlot->getPlugin());
+                dstSlot->setPlugin(plugin);
+
+                /* Is one of the moved plugins selected at the moment? */
+                if ((m_selectedPlugin == srcSlot->getPlugin()) ||
+                    (m_selectedPlugin == dstSlot->getPlugin()))
+                {
+                    /* Remove selection */
+                    m_selectedPlugin = nullptr;
+                }
+
+                status = true;
+            }
+
+            unlock();
+        }
+    }
+
+    return status;
+}
+
+void DisplayMgr::lockSlot(uint8_t slotId)
+{
+    if (m_maxSlots > slotId)
+    {
+        lock();
+
+        m_slots[slotId].lock();
+
+        unlock();
+    }
+
+    return;
+}
+
+void DisplayMgr::unlockSlot(uint8_t slotId)
+{
+    if (m_maxSlots > slotId)
+    {
+        lock();
+
+        m_slots[slotId].unlock();
+
+        unlock();
+    }
+
+    return;
+}
+
+bool DisplayMgr::isSlotLocked(uint8_t slotId)
+{
+    bool isLocked = true;
+
+    if (m_maxSlots > slotId)
+    {
+        lock();
+
+        isLocked = m_slots[slotId].isLocked();
+
+        unlock();
+    }
+
+    return isLocked;
+}
+
+uint32_t DisplayMgr::getSlotDuration(uint8_t slotId)
+{
+    uint32_t duration = 0U;
+
+    if (m_maxSlots > slotId)
+    {
+        lock();
+
+        duration = m_slots[slotId].getDuration();
+
+        unlock();
+    }
+
+    return duration;
+}
+
+bool DisplayMgr::setSlotDuration(uint8_t slotId, uint32_t duration, bool store)
+{
+    bool status = false;
+
+    if (m_maxSlots > slotId)
+    {
+        lock();
+
+        if (m_slots[slotId].getDuration() != duration)
+        {
+            m_slots[slotId].setDuration(duration);
+
+            /* Save slot configuration */
+            if (true == store)
+            {
+                save();
+            }
+        }
+
+        unlock();
+
+        status = true;
+    }
+
+    return status;
+}
+
+void DisplayMgr::getFBCopy(uint32_t* fb, size_t length, uint8_t* slotId)
+{
+    if ((nullptr != fb) &&
+        (0 < length))
+    {
+        IDisplay&   display = Display::getInstance();
+        int16_t     x       = 0;
+        int16_t     y       = 0;
+        size_t      index   = 0;
+
+        lock();
+
+        /* Copy framebuffer after it is completely updated. */
+        for(y = 0; y < display.getHeight(); ++y)
+        {
+            for(x = 0; x < display.getWidth(); ++x)
+            {
+                fb[index] = display.getColor(x, y);
+                ++index;
+
+                if (length <= index)
+                {
+                    break;
+                }
+            }
+        }
+
+        if (nullptr != slotId)
+        {
+            *slotId = m_selectedSlot;
+        }
+
+        unlock();
+    }
+
+    return;
+}
+
+/******************************************************************************
+ * Protected Methods
+ *****************************************************************************/
+
+/******************************************************************************
+ * Private Methods
+ *****************************************************************************/
+
+DisplayMgr::DisplayMgr() :
+    m_xMutex(nullptr),
+    m_taskHandle(nullptr),
+    m_taskExit(false),
+    m_xSemaphore(nullptr),
+    m_slots(nullptr),
+    m_maxSlots(0U),
+    m_selectedSlot(SLOT_ID_INVALID),
+    m_selectedPlugin(nullptr),
+    m_requestedPlugin(nullptr),
+    m_slotTimer(),
+    m_displayFadeState(FADE_IN),
+    m_currCanvas(nullptr),
+    m_framebuffers(),
+    m_fadeLinearEffect(),
+    m_fadeMoveXEffect(),
+    m_fadeMoveYEffect(),
+    m_fadeEffect(&m_fadeLinearEffect),
+    m_fadeEffectIndex(FADE_EFFECT_LINEAR),
+    m_fadeEffectUpdate(false)
+{
+    uint8_t idx = 0U;
+
+    for(idx = 0; idx < UTIL_ARRAY_NUM(m_framebuffers); ++idx)
+    {
+        m_framebuffers[idx] = nullptr;
+    }
+}
+
+DisplayMgr::~DisplayMgr()
+{
+    uint8_t idx = 0;
+
+    end();
+
+    for(idx = 0; idx < UTIL_ARRAY_NUM(m_framebuffers); ++idx)
+    {
+        if (nullptr != m_framebuffers[idx])
+        {
+            delete m_framebuffers[idx];
+            m_framebuffers[idx] = nullptr;
+        }
+    }
+}
+
+uint8_t DisplayMgr::nextSlot(uint8_t slotId)
+{
+    uint8_t count = 0U;
+
+    if (m_maxSlots <= slotId)
+    {
+        slotId = 0U;
+    }
+    else
+    {
+        ++slotId;
+        slotId %= m_maxSlots;
+    }
+
+    /* Set next slot active, precondition is a installed plugin which is enabled.  */
+    do
+    {
+        /* Plugin installed? */
+        if (false == m_slots[slotId].isEmpty())
+        {
+            /* Plugin enabled? */
+            if (true == m_slots[slotId].getPlugin()->isEnabled())
+            {
+                break;
+            }
+        }
+
+        ++slotId;
+        slotId %= m_maxSlots;
+
+        ++count;
+    }
+    while (m_maxSlots > count);
+
+    if (m_maxSlots <= count)
+    {
+        slotId = SLOT_ID_INVALID;
+    }
+
+    return slotId;
+}
+
+void DisplayMgr::startFadeOut()
+{
+    /* Select next framebuffer and keep old content, until
+     * the fade effect is finished.
+     */
+    if (m_currCanvas == m_framebuffers[FB_ID_0])
+    {
+        m_currCanvas = m_framebuffers[FB_ID_1];
+    }
+    else
+    {
+        m_currCanvas = m_framebuffers[FB_ID_0];
+    }
+
+    m_displayFadeState = FADE_OUT;
+
+    if (nullptr != m_fadeEffect)
+    {
+        m_fadeEffect->init();
+    }
+}
+
+void DisplayMgr::fadeInOut(YAGfx& dst)
+{
+    if ((nullptr != m_currCanvas) &&
+        (nullptr != m_fadeEffect))
+    {
+        Canvas* prevFb = nullptr;
+
+        /* Determine previous frame buffer */
+        if (m_currCanvas == m_framebuffers[FB_ID_0])
+        {
+            prevFb = m_framebuffers[FB_ID_1];
+        }
+        else
+        {
+            prevFb = m_framebuffers[FB_ID_0];
+        }
+
+        /* Continously update the current canvas with its framebuffer. */
+        if (nullptr != m_selectedPlugin)
+        {
+            m_selectedPlugin->update(*m_currCanvas);
+        }
+
+        /* Handle fading */
+        switch(m_displayFadeState)
+        {
+        /* No fading at all */
+        case FADE_IDLE:
+            m_currCanvas->updateFromBuffer(dst);
+            break;
+
+        /* Fade new display content in */
+        case FADE_IN:
+            if (true == m_fadeEffect->fadeIn(dst, *prevFb, *m_currCanvas))
+            {
+                m_displayFadeState = FADE_IDLE;
+            }
+            break;
+
+        /* Fade old display content out! */
+        case FADE_OUT:
+            if (true == m_fadeEffect->fadeOut(dst, *prevFb, *m_currCanvas))
+            {
+                m_displayFadeState = FADE_IN;
+            }
+            break;
+
+        default:
+            break;
+        }
+    }
+
+    return;
+}
+
+void DisplayMgr::process()
+{
+    IDisplay&   display = Display::getInstance();
+    uint8_t     index   = 0U;
+
+    lock();
+
+    /* Handle display brightness */
+    BrightnessCtrl::getInstance().process();
+
+    /* Plugin requested to choose? */
+    if (nullptr != m_requestedPlugin)
+    {
+        /* Requested plugin must be enabled, otherwise it won't be scheduled. */
+        if (false == m_requestedPlugin->isEnabled())
+        {
+            LOG_WARNING("Requested plugin %s (uid %u) in slot %u is disabled.",
+                m_requestedPlugin->getName(),
+                m_requestedPlugin->getUID(),
+                getSlotIdByPluginUID(m_requestedPlugin->getUID()));
+            m_requestedPlugin = nullptr;
+        }
+        /* Requested plugin is enabled. Is currently a plugin selected? */
+        else if (nullptr != m_selectedPlugin)
+        {
+            /* If the selected plugin is the same as the requested plugin,
+             * keep it to avoid a fade in/out sequence. But restart the
+             * slot duration timer, because the duration may have changed.
+             */
+            if (m_requestedPlugin == m_selectedPlugin)
+            {
+                uint32_t duration = m_slots[m_selectedSlot].getDuration();
+
+                m_requestedPlugin = nullptr;
+
+                /* If plugin shall not be infinite active, start the slot timer. */
+                if (0U == duration)
+                {
+                    m_slotTimer.stop();
+                }
+                else
+                {
+                    m_slotTimer.start(duration);
+                }
+            }
+            else
+            {
+                /* Remove selected plugin, which forces to select the requested one in the next step. */
+                m_selectedPlugin->inactive();
+                m_selectedPlugin = nullptr;
+
+                /* Fade old display content out */
+                startFadeOut();
+            }
+        }
+        else
+        {
+            /* Nothing to do. */
+            ;
+        }
+    }
+
+    /* Any plugin selected? */
+    if ((nullptr != m_selectedPlugin) &&
+        (FADE_IDLE == m_displayFadeState))
+    {
+        m_selectedSlot = getSlotIdByPluginUID(m_selectedPlugin->getUID());
+
+        /* Plugin disabled in the meantime? */
+        if (false == m_selectedPlugin->isEnabled())
+        {
+            m_selectedPlugin->inactive();
+            m_selectedPlugin = nullptr;
+            m_slotTimer.stop();
+
+            /* Fade old display content out */
+            startFadeOut();
+        }
+        /* Plugin run duration timeout? */
+        else if ((true == m_slotTimer.isTimerRunning()) &&
+                 (true == m_slotTimer.isTimeout()))
+        {
+            uint8_t slotId = nextSlot(m_selectedSlot);
+
+            /* If the next slot is the same as the current slot,
+             * just restart the plugin duration timer.
+             */
+            if (m_selectedSlot == slotId)
+            {
+                if (true == m_slotTimer.isTimerRunning())
+                {
+                    m_slotTimer.restart();
+                }
+            }
+            else
+            {
+                m_selectedPlugin->inactive();
+                m_selectedPlugin = nullptr;
+                m_slotTimer.stop();
+
+                /* Fade old display content out */
+                startFadeOut();
+            }
+        }
+        else
+        {
+            /* Nothing to do. */
+            ;
+        }
+    }
+
+    /* If no plugin is selected, choose the next on. */
+    if (nullptr == m_selectedPlugin)
+    {
+        /* Plugin requested to choose? */
+        if (nullptr != m_requestedPlugin)
+        {
+            m_selectedSlot      = getSlotIdByPluginUID(m_requestedPlugin->getUID());
+            m_requestedPlugin   = nullptr;
+        }
+        /* Select next slot, which contains a enabled plugin. */
+        else
+        {
+            m_selectedSlot = nextSlot(m_selectedSlot);
+        }
+
+        /* Next enabled plugin found? */
+        if (m_maxSlots > m_selectedSlot)
+        {
+            uint32_t duration = 0U;
+
+            m_selectedPlugin    = m_slots[m_selectedSlot].getPlugin();
+            duration            = m_slots[m_selectedSlot].getDuration();
+
+            /* If plugin shall not be infinite active, start the slot timer. */
+            if (0U != duration)
+            {
+                m_slotTimer.start(duration);
+            }
+
+            if (nullptr != m_currCanvas)
+            {
+                m_selectedPlugin->active(*m_currCanvas);
+            }
+            else
+            {
+                m_selectedPlugin->active(display);
+            }
+
+            LOG_INFO("Slot %u (%s) now active.", m_selectedSlot, m_selectedPlugin->getName());
+        }
+        /* No plugin is active, clear the display. */
+        else
+        {
+            if (nullptr != m_currCanvas)
+            {
+                m_currCanvas->fillScreen(ColorDef::BLACK);
+            }
+            display.clear();
+        }
+    }
+
+    /* Avoid changing to next effect, if the there is a pending slot change. */
+    if ((false != m_fadeEffectUpdate) && (FADE_IDLE == m_displayFadeState))
+    {
+        switch (m_fadeEffectIndex)
+        {
+        case FADE_EFFECT_LINEAR:
+            m_fadeEffect = &m_fadeLinearEffect;
+            break;
+
+        case FADE_EFFECT_MOVE_X:
+            m_fadeEffect = &m_fadeMoveXEffect;
+            break;
+
+        case FADE_EFFECT_MOVE_Y:
+            m_fadeEffect = &m_fadeMoveYEffect;
+            break;
+
+        default:
+            m_fadeEffect = nullptr;
+            m_fadeEffectIndex = FADE_EFFECT_NO;
+            break;
+        }
+
+        m_fadeEffectUpdate = false;
+    }
+    
+    /* Process all installed plugins. */
+    for(index = 0U; index < m_maxSlots; ++index)
+    {
+        IPluginMaintenance* plugin = m_slots[index].getPlugin();
+
+        if (nullptr != plugin)
+        {
+            plugin->process();
+        }
+    }
+
+    /* Update display (main canvas available) */
+    if (nullptr != m_currCanvas)
+    {
+        fadeInOut(display);
+    }
+    /* Update display (main canvas not available) */
+    else if (nullptr != m_selectedPlugin)
+    {
+        m_selectedPlugin->update(display);
+    }
+    /* No plugin selected. */
+    else
+    {
+        /* Nothing to do. */
+        ;
+    }
+
+    delay(1U);
+    display.show();
+
+    unlock();
+
+    return;
+}
+
+void DisplayMgr::updateTask(void* parameters)
+{
+    DisplayMgr* displayMgr = reinterpret_cast<DisplayMgr*>(parameters);
+
+    if ((nullptr != displayMgr) &&
+        (nullptr != displayMgr->m_xSemaphore))
+    {
+#if (0 != CONFIG_DISPLAY_MGR_ENABLE_STATISTICS)
+        Statistics      statistics;
+        SimpleTimer     statisticsLogTimer;
+        const uint32_t  STATISTICS_LOG_PERIOD   = 4000U;    /* [ms] */
+        uint32_t        timestampLastUpdate     = millis();
+
+        statisticsLogTimer.start(STATISTICS_LOG_PERIOD);
+
+#endif /* (0 != CONFIG_DISPLAY_MGR_ENABLE_STATISTICS) */
+
+        (void)xSemaphoreTake(displayMgr->m_xSemaphore, portMAX_DELAY);
+
+        while(false == displayMgr->m_taskExit)
+        {
+            uint32_t    timestamp           = millis();
+            uint32_t    duration            = 0U;
+            uint32_t    timestampPhyUpdate  = millis();
+            uint32_t    durationPhyUpdate   = 0U;
+            bool        abort               = false;
+
+            /* Observe the physical display refresh and limit the duration to 70% of refresh period. */
+            const uint32_t  MAX_LOOP_TIME   = (TASK_PERIOD * 7U) / (10U);
+
+            /* Refresh display content periodically */
+            displayMgr->process();
+
+#if (0 != CONFIG_DISPLAY_MGR_ENABLE_STATISTICS)
+            statistics.pluginProcessing.update(millis() - timestamp);
+#endif /* (0 != CONFIG_DISPLAY_MGR_ENABLE_STATISTICS) */
+
+            /* Wait until the physical update is ready to avoid flickering
+             * and artifacts on the display, because of e.g. webserver flash
+             * access.
+             */
+            timestampPhyUpdate = millis();
+            while((false == Display::getInstance().isReady()) && (false == abort))
+            {
+                durationPhyUpdate = millis() - timestampPhyUpdate;
+
+                if (MAX_LOOP_TIME <= durationPhyUpdate)
+                {
+                    abort = true;
+                }
+            }
+
+#if (0 != CONFIG_DISPLAY_MGR_ENABLE_STATISTICS)
+            statistics.displayUpdate.update(durationPhyUpdate);
+            statistics.total.update(statistics.pluginProcessing.getCurrent() + statistics.displayUpdate.getCurrent());
+
+            if (true == statisticsLogTimer.isTimeout())
+            {
+                LOG_INFO("[ %2u, %2u, %2u ]", 
+                    statistics.refreshPeriod.getMin(),
+                    statistics.refreshPeriod.getAvg(),
+                    statistics.refreshPeriod.getMax()
+                );
+                
+                LOG_INFO("[ %2u, %2u, %2u ] [ %2u, %2u, %2u ] [ %2u, %2u, %2u ]",
+                    statistics.pluginProcessing.getMin(),
+                    statistics.pluginProcessing.getAvg(),
+                    statistics.pluginProcessing.getMax(),
+                    statistics.displayUpdate.getMin(),
+                    statistics.displayUpdate.getAvg(),
+                    statistics.displayUpdate.getMax(),
+                    statistics.total.getMin(),
+                    statistics.total.getAvg(),
+                    statistics.total.getMax()
+                );
+
+                /* Reset the statistics to get a new min./max. determination. */
+                statistics.pluginProcessing.reset();
+                statistics.displayUpdate.reset();
+                statistics.total.reset();
+                statistics.refreshPeriod.reset();
+
+                statisticsLogTimer.restart();
+            }
+#endif /* (0 != CONFIG_DISPLAY_MGR_ENABLE_STATISTICS) */
+
+            /* Calculate overall duration */
+            duration = millis() - timestamp;
+
+            /* Give other tasks a chance. */
+            if (TASK_PERIOD <= duration)
+            {
+                delay(1U);
+            }
+            else
+            {
+                delay(TASK_PERIOD - duration);
+            }
+
+#if (0 != CONFIG_DISPLAY_MGR_ENABLE_STATISTICS)
+            statistics.refreshPeriod.update(millis() - timestampLastUpdate);
+            timestampLastUpdate = millis();
+#endif /* (0 != CONFIG_DISPLAY_MGR_ENABLE_STATISTICS) */
+        }
+
+        (void)xSemaphoreGive(displayMgr->m_xSemaphore);
+    }
+
+    vTaskDelete(nullptr);
+
+    return;
+}
+
+void DisplayMgr::lock()
+{
+    if (nullptr != m_xMutex)
+    {
+        (void)xSemaphoreTakeRecursive(m_xMutex, portMAX_DELAY);
+    }
+
+    return;
+}
+
+void DisplayMgr::unlock()
+{
+    if (nullptr != m_xMutex)
+    {
+        (void)xSemaphoreGiveRecursive(m_xMutex);
+    }
+
+    return;
+}
+
+void DisplayMgr::load()
+{
+    Settings& settings = Settings::getInstance();
+
+    if (nullptr == m_slots)
+    {
+        LOG_WARNING("No slot exists.");
+    }
+    else if (false == settings.open(true))
+    {
+        LOG_WARNING("Couldn't open filesystem.");
+    }
+    else
+    {
+        String config = settings.getDisplaySlotConfig().getValue();
+
+        if (true == config.isEmpty())
+        {
+            LOG_WARNING("Display slot configuration is empty.");
+        }
+        else
+        {
+            const size_t            JSON_DOC_SIZE   = 512U;
+            DynamicJsonDocument     jsonDoc(JSON_DOC_SIZE);
+            DeserializationError    error           = deserializeJson(jsonDoc, config);
+
+            if (true == jsonDoc.overflowed())
+            {
+                LOG_ERROR("JSON document has less memory available.");
+            }
+            else
+            {
+                LOG_INFO("JSON document size: %u", jsonDoc.memoryUsage());
+            }
+
+            if (DeserializationError::Ok != error.code())
+            {
+                LOG_WARNING("JSON deserialization failed: %s", error.c_str());
+            }
+            else if (false == jsonDoc["slots"].is<JsonArray>())
+            {
+                LOG_WARNING("Invalid JSON format.");
+            }
+            else
+            {
+                JsonArray   jsonSlots   = jsonDoc["slots"].as<JsonArray>();
+                uint8_t     slotId      = 0;
+
+                for(JsonObject jsonSlot: jsonSlots)
+                {
+                    if (true == jsonSlot["duration"].is<uint32_t>())
+                    {
+                        uint32_t duration = jsonSlot["duration"].as<uint32_t>();
+
+                        m_slots[slotId].setDuration(duration);
+
+                        ++slotId;
+                        if (DisplayMgr::getInstance().getMaxSlots() <= slotId)
+                        {
+                            break;
+                        }
+                    }
+                }
+            }
+        }
+
+        settings.close();
+    }
+}
+
+void DisplayMgr::save()
+{
+    if (nullptr != m_slots)
+    {
+        String              config;
+        uint8_t             slotId      = 0;
+        Settings&           settings    = Settings::getInstance();
+        const size_t        JSON_DOC_SIZE   = 512U;
+        DynamicJsonDocument jsonDoc(JSON_DOC_SIZE);
+        JsonArray           jsonSlots   = jsonDoc.createNestedArray("slots");
+
+        for(slotId = 0; slotId < m_maxSlots; ++slotId)
+        {
+            JsonObject jsonSlot = jsonSlots.createNestedObject();
+
+            jsonSlot["duration"] = m_slots[slotId].getDuration();
+        }
+
+        if (true == jsonDoc.overflowed())
+        {
+            LOG_ERROR("JSON document has less memory available.");
+        }
+        else
+        {
+            LOG_INFO("JSON document size: %u", jsonDoc.memoryUsage());
+        }
+
+        if (false == settings.open(false))
+        {
+            LOG_WARNING("Couldn't open filesystem.");
+        }
+        else
+        {
+            (void)serializeJson(jsonDoc, config);
+
+            settings.getDisplaySlotConfig().setValue(config);
+            settings.close();
+        }
+    }
+}
+
+/******************************************************************************
+ * External Functions
+ *****************************************************************************/
+
+/******************************************************************************
+ * Local Functions
+ *****************************************************************************/