--- conflicted
+++ resolved
@@ -1,269 +1,264 @@
-<!doctype html>
-<html lang="en" data-bs-theme="dark">
-    <head>
-        <meta charset="utf-8" />
-        <meta name="viewport" content="width=device-width, initial-scale=1, shrink-to-fit=no" />
-
-        <!-- Styles -->
-        <link rel="stylesheet" type="text/css" href="/style/bootstrap.min.css" />
-        <link rel="stylesheet" type="text/css" href="/style/sticky-footer-navbar.css" />
-        <link rel="stylesheet" type="text/css" href="/style/style.css" />
-
-        <title>PIXELIX</title>
-        <link rel="shortcut icon" type="image/png" href="/favicon.png" />
-    </head>
-    <body class="d-flex flex-column h-100">
-        <header>
-            <!-- Fixed navbar -->
-            <nav class="navbar navbar-expand-md navbar-dark fixed-top bg-dark">
-                <a class="navbar-brand" href="/index.html">
-                    <img src="/images/LogoSmall.png" alt="PIXELIX" />
-                </a>
-                <button class="navbar-toggler" type="button" data-bs-toggle="collapse" data-bs-target="#navbarCollapse" aria-controls="navbarCollapse" aria-expanded="false" aria-label="Toggle navigation">
-                    <span class="navbar-toggler-icon"></span>
-                </button>
-                <div class="collapse navbar-collapse" id="navbarCollapse">
-                    <ul class="navbar-nav mr-auto" id="menu">
-                    </ul>
-                </div>
-            </nav>
-        </header>
-
-        <!-- Begin page content -->
-        <main role="main" class="flex-shrink-0">
-            <div class="container">
-                <h1 class="mt-5">SignalDetectorPlugin</h1>
-                <p><img src="SignalDetectorPlugin.jpg" alt="Screenshot" /></p>
-                <p>The plugin is able to detect a signal, which can be combined with up to 2 frequencies.</p>
-                <p>Each frequency must be detected for a specific configureable time.</p>
-                <p>As long as nothing is detected, the plugin will disable itself.</p>
-                <p>If a signal is detected, it will be shown on the display for the configured slot duration. After slot duration timeout or user changed the slot, the plugin will be disabled until next signal detection.</p>
-                <p>Additional a push notification can be configured. By default a GET is triggered. Using "GET" or "POST" as prefix its configureable. Example: "POST http://..."</p>
-                <h2>REST API</h2>
-                <h3>Get configuration</h3>
-                <pre name="injectOrigin" class="text-light"><code>GET {{ORIGIN}}/rest/api/v1/display/uid/&lt;PLUGIN-UID&gt;/signalDetector</code></pre>
-                <pre name="injectOrigin" class="text-light"><code>GET {{ORIGIN}}/rest/api/v1/display/alias/&lt;PLUGIN-ALIAS&gt;/signalDetector</code></pre>
-                <ul>
-                    <li>PLUGIN-UID: The plugin unique id.</li>
-                    <li>PLUGIN-ALIAS: The plugin alias name.</li>
-                </ul>
-                <h3>Set configuration</h3>
-                <pre name="injectOrigin" class="text-light"><code>POST {{ORIGIN}}/rest/api/v1/display/uid/&lt;PLUGIN-UID&gt;/signalDetector?text=&lt;TEXT&gt;&pushUrl=&lt;PUSH-URL&gt;&frequency=&lt;FREQUENCY&gt;&minDuration=&lt;MIN-DURATON&gt;&threshold=&lt;THRESHOLD&gt;</code></pre>
-                <pre name="injectOrigin" class="text-light"><code>POST {{ORIGIN}}/rest/api/v1/display/alias/&lt;PLUGIN-ALIAS&gt;/signalDetector?text=&lt;TEXT&gt;&pushUrl=&lt;PUSH-URL&gt;&frequency=&lt;FREQUENCY&gt;&minDuration=&lt;MIN-DURATON&gt;&threshold=&lt;THRESHOLD&gt;</code></pre>
-                <ul>
-                    <li>PLUGIN-UID: The plugin unique id.</li>
-                    <li>PLUGIN-ALIAS: The plugin alias name.</li>
-                    <li>TEXT: The text to show on the display if signal is detected.</li>
-                    <li>PUSH-URL: The URL which will be triggered if signal is detected.</li>
-                    <li>FREQ-ID: The id of the frequency (starting with 0).</li>
-                    <li>FREQUENCY: The frequency in Hz.</li>
-                    <li>MIN-DURATION: The min. duration in ms the frequency must be detected.</li>
-                    <li>THRESHOLD: The frequency must be over this threshold to be able to detect it. Usually good values are above 2000.</li>
-                </ul>
-                <h2>Configuration</h2>
-                <div class="h-100 p-5 bg-body-tertiary border rounded-3">
-                    <form id="myForm" action="javascript:setConfig(pluginUid.options[pluginUid.selectedIndex].value)">
-                        <div class="form-group">
-                            <label class="form-label" for="pluginUid">Plugin UID:</label>
-                            <select class="form-select" id="pluginUid" name="pluginUid" size="1" onChange="getConfig(pluginUid.options[pluginUidText.selectedIndex].value)">
-                            </select>
-                        </div>
-                        <div class="form-group">
-                            <label class="form-label" for="text">Text:</label>
-                            <input class="form-control" type="text" id="text" name="text" value="" size="20" />
-                        </div>
-                        <div class="form-group">
-                            <label class="form-label" for="pushUrl">URL:</label>
-                            <input class="form-control" type="text" id="pushUrl" name="pushUrl" value="" size="20" />
-                        </div>
-                        <fieldset class="form-group">
-                            <legend>Tone 1</legend>
-                            <div class="form-group">
-                                <label class="form-label" for="freq_0">Frequency [Hz]:</label>
-                                <input class="form-control" id="freq_0" type="number" min="0" max="20000"/>
-                            </div>
-                            <div class="form-group">
-                                <label class="form-label" for="minDuration_0">Min. duration [ms]:</label>
-                                <input class="form-control" id="minDuration_0" type="number" min="0" max="10000"/>
-                            </div>
-                            <div class="form-group">
-                                <label class="form-label" for="threshold_0">Threshold:</label>
-                                <input class="form-control" id="threshold_0" type="number" min="0" max="40000"/>
-                            </div>
-                        </fieldset>
-                        <fieldset>
-                            <legend>Tone 2</legend>
-                            <div class="form-group">
-                                <label class="form-label" for="freq_1">Frequency [Hz]:</label>
-                                <input class="form-control" id="freq_1" type="number" min="0" max="20000"/>    
-                            </div>
-                            <div class="form-group">
-                                <label class="form-label" for="minDuration_1">Min. duration [ms]:</label>
-                                <input class="form-control" id="minDuration_1" type="number" min="0" max="10000"/>    
-                            </div>
-                            <div class="form-group">
-                                <label class="form-label" for="threshold_1">Threshold:</label>
-                                <input class="form-control" id="threshold_1" type="number" min="0" max="40000"/>    
-                            </div>
-                        </fieldset>
-                        <input name="submit" type="submit" value="Update"/>
-                    </form>
-                </div>
-            </div>
-        </main>
-  
-        <!-- Footer -->
-        <footer class="footer mt-auto py-3">
-            <div class="container">
-                <hr />
-<<<<<<< HEAD
-                <span class="text-secondary">(C) 2019 - 2024 Andreas Merkle (web@blue-andi.de)</span><br />
-                <span class="text-secondary"><a href="https://github.com/BlueAndi/esp-rgb-led-matrix/blob/master/LICENSE">MIT License</a></span>
-=======
-                <span class="text-muted">(C) 2019 - 2023 Andreas Merkle (web@blue-andi.de)</span><br />
-                <span class="text-muted"><a href="https://github.com/BlueAndi/Pixelix/blob/master/LICENSE">MIT License</a></span>
->>>>>>> 63dc4323
-            </div>
-        </footer>
-
-        <!-- jQuery, and Bootstrap JS bundle -->
-        <script type="text/javascript" src="/js/jquery-3.7.1.slim.min.js"></script>
-        <script type="text/javascript" src="/js/bootstrap.bundle.min.js"></script>
-        <!-- Pixelix menu -->
-        <script type="text/javascript" src="/js/menu.js"></script>
-        <script type="text/javascript" src="/js/pluginsSubMenu.js"></script>
-        <!-- Pixelix utilities -->
-        <script type="text/javascript" src="/js/utils.js"></script>
-        <!-- Pixelix REST API -->
-        <script type="text/javascript" src="/js/rest.js"></script>
-
-        <script>
-
-            var pluginName  = "SignalDetectorPlugin";
-            var restClient  = new pixelix.rest.Client();
-
-            function enableUI() {
-                utils.enableForm("myForm", true);
-            }
-
-            function disableUI() {
-                utils.enableForm("myForm", false);
-            }
-
-            function getPluginInstances() {
-                return restClient.getPluginInstances().then(function(rsp) {
-                    var elemIndex   = 0;
-                    var slotIndex   = 0;
-                    var cnt         = 0;
-                    var elements    = document.getElementsByName("pluginUid");
-                    var $option     = null;
-                    var optionText  = ""
-
-                    for(slotIndex = 0; slotIndex < rsp.data.slots.length; ++slotIndex) {
-                        if (rsp.data.slots[slotIndex].name === pluginName) {
-
-                            optionText = rsp.data.slots[slotIndex].uid;
-                            optionText += " (";
-                            
-                            if (0 === rsp.data.slots[slotIndex].alias.length) {
-                                optionText += "-"
-                            } else {
-                                optionText += rsp.data.slots[slotIndex].alias
-                            }
-
-                            optionText += ")";
-
-                            for(elemIndex = 0; elemIndex < elements.length; ++elemIndex) {
-
-                                $option = $("<option>")
-                                        .attr("value", "" + rsp.data.slots[slotIndex].uid)
-                                        .text(optionText);
-                                
-                                $(elements[elemIndex]).append($option);
-                            }
-
-                            ++cnt;
-                        }
-                    }
-
-                    return Promise.resolve(cnt);
-                }).catch(function(rsp) {
-                    alert("Internal error.");
-                    return Promise.resolve(0);
-                });
-            };
-
-            function getConfig(pluginUid) {
-                disableUI();
-                return utils.makeRequest({
-                    method: "GET",
-                    url: "/rest/api/v1/display/uid/" + pluginUid + "/signalDetector",
-                    isJsonResponse: true
-                }).then(function(rsp) {
-                    var index = 0;
-
-                    $("#text").val(rsp.data.text);
-                    $("#pushUrl").val(rsp.data.pushUrl);
-
-                    for(index = 0; index < rsp.data.tones.length; ++index) {
-                        $("#freq_" + index).val(rsp.data.tones[index].frequency);
-                        $("#minDuration_" + index).val(rsp.data.tones[index].minDuration);
-                        $("#threshold_" + index).val(rsp.data.tones[index].threshold);
-                    }
-
-                }).catch(function(rsp) {
-                    alert("Internal error.");
-                }).finally(function() {
-                    enableUI();
-                });
-            }
-
-            function setConfig(pluginUid) {
-                disableUI();
-                return utils.makeRequest({
-                    method: "POST",
-                    url: "/rest/api/v1/display/uid/" + pluginUid + "/signalDetector",
-                    isJsonResponse: true,
-                    parameter: {
-                        text:  $("#text").val(),
-                        pushUrl: $("#pushUrl").val(),
-                        "tones._0_.frequency": $("#freq_0").val(),
-                        "tones._0_.minDuration": $("#minDuration_0").val(),
-                        "tones._0_.threshold": $("#threshold_0").val(),
-                        "tones._1_.frequency": $("#freq_1").val(),
-                        "tones._1_.minDuration": $("#minDuration_1").val(),
-                        "tones._1_.threshold": $("#threshold_1").val()
-                    }
-                }).then(function(rsp) {
-                    alert("Ok.");
-                }).catch(function(rsp) {
-                    alert("Failed.");
-                }).finally(function() {
-                    enableUI();
-                });
-            }
-
-            $(document).ready(function() {
-                menu.addSubMenu(menu.data, "Plugins", pluginSubMenu);
-                menu.create("menu", menu.data);
-                
-                utils.injectOrigin("injectOrigin", "{{ORIGIN}}");
-
-                /* Disable all forms, until the plugin instances are loaded. */
-                disableUI();
-    
-                /* Load all plugin instances. */
-                getPluginInstances().then(function(cnt) {
-                    var select = document.getElementById("pluginUid");
-
-                    if (0 < cnt) {
-
-                        return getConfig(
-                            select.options[select.selectedIndex].value
-                        );
-                    }
-                });
-            });
-        </script>
-    </body>
+<!doctype html>
+<html lang="en" data-bs-theme="dark">
+    <head>
+        <meta charset="utf-8" />
+        <meta name="viewport" content="width=device-width, initial-scale=1, shrink-to-fit=no" />
+
+        <!-- Styles -->
+        <link rel="stylesheet" type="text/css" href="/style/bootstrap.min.css" />
+        <link rel="stylesheet" type="text/css" href="/style/sticky-footer-navbar.css" />
+        <link rel="stylesheet" type="text/css" href="/style/style.css" />
+
+        <title>PIXELIX</title>
+        <link rel="shortcut icon" type="image/png" href="/favicon.png" />
+    </head>
+    <body class="d-flex flex-column h-100">
+        <header>
+            <!-- Fixed navbar -->
+            <nav class="navbar navbar-expand-md navbar-dark fixed-top bg-dark">
+                <a class="navbar-brand" href="/index.html">
+                    <img src="/images/LogoSmall.png" alt="PIXELIX" />
+                </a>
+                <button class="navbar-toggler" type="button" data-bs-toggle="collapse" data-bs-target="#navbarCollapse" aria-controls="navbarCollapse" aria-expanded="false" aria-label="Toggle navigation">
+                    <span class="navbar-toggler-icon"></span>
+                </button>
+                <div class="collapse navbar-collapse" id="navbarCollapse">
+                    <ul class="navbar-nav mr-auto" id="menu">
+                    </ul>
+                </div>
+            </nav>
+        </header>
+
+        <!-- Begin page content -->
+        <main role="main" class="flex-shrink-0">
+            <div class="container">
+                <h1 class="mt-5">SignalDetectorPlugin</h1>
+                <p><img src="SignalDetectorPlugin.jpg" alt="Screenshot" /></p>
+                <p>The plugin is able to detect a signal, which can be combined with up to 2 frequencies.</p>
+                <p>Each frequency must be detected for a specific configureable time.</p>
+                <p>As long as nothing is detected, the plugin will disable itself.</p>
+                <p>If a signal is detected, it will be shown on the display for the configured slot duration. After slot duration timeout or user changed the slot, the plugin will be disabled until next signal detection.</p>
+                <p>Additional a push notification can be configured. By default a GET is triggered. Using "GET" or "POST" as prefix its configureable. Example: "POST http://..."</p>
+                <h2>REST API</h2>
+                <h3>Get configuration</h3>
+                <pre name="injectOrigin" class="text-light"><code>GET {{ORIGIN}}/rest/api/v1/display/uid/&lt;PLUGIN-UID&gt;/signalDetector</code></pre>
+                <pre name="injectOrigin" class="text-light"><code>GET {{ORIGIN}}/rest/api/v1/display/alias/&lt;PLUGIN-ALIAS&gt;/signalDetector</code></pre>
+                <ul>
+                    <li>PLUGIN-UID: The plugin unique id.</li>
+                    <li>PLUGIN-ALIAS: The plugin alias name.</li>
+                </ul>
+                <h3>Set configuration</h3>
+                <pre name="injectOrigin" class="text-light"><code>POST {{ORIGIN}}/rest/api/v1/display/uid/&lt;PLUGIN-UID&gt;/signalDetector?text=&lt;TEXT&gt;&pushUrl=&lt;PUSH-URL&gt;&frequency=&lt;FREQUENCY&gt;&minDuration=&lt;MIN-DURATON&gt;&threshold=&lt;THRESHOLD&gt;</code></pre>
+                <pre name="injectOrigin" class="text-light"><code>POST {{ORIGIN}}/rest/api/v1/display/alias/&lt;PLUGIN-ALIAS&gt;/signalDetector?text=&lt;TEXT&gt;&pushUrl=&lt;PUSH-URL&gt;&frequency=&lt;FREQUENCY&gt;&minDuration=&lt;MIN-DURATON&gt;&threshold=&lt;THRESHOLD&gt;</code></pre>
+                <ul>
+                    <li>PLUGIN-UID: The plugin unique id.</li>
+                    <li>PLUGIN-ALIAS: The plugin alias name.</li>
+                    <li>TEXT: The text to show on the display if signal is detected.</li>
+                    <li>PUSH-URL: The URL which will be triggered if signal is detected.</li>
+                    <li>FREQ-ID: The id of the frequency (starting with 0).</li>
+                    <li>FREQUENCY: The frequency in Hz.</li>
+                    <li>MIN-DURATION: The min. duration in ms the frequency must be detected.</li>
+                    <li>THRESHOLD: The frequency must be over this threshold to be able to detect it. Usually good values are above 2000.</li>
+                </ul>
+                <h2>Configuration</h2>
+                <div class="h-100 p-5 bg-body-tertiary border rounded-3">
+                    <form id="myForm" action="javascript:setConfig(pluginUid.options[pluginUid.selectedIndex].value)">
+                        <div class="form-group">
+                            <label class="form-label" for="pluginUid">Plugin UID:</label>
+                            <select class="form-select" id="pluginUid" name="pluginUid" size="1" onChange="getConfig(pluginUid.options[pluginUidText.selectedIndex].value)">
+                            </select>
+                        </div>
+                        <div class="form-group">
+                            <label class="form-label" for="text">Text:</label>
+                            <input class="form-control" type="text" id="text" name="text" value="" size="20" />
+                        </div>
+                        <div class="form-group">
+                            <label class="form-label" for="pushUrl">URL:</label>
+                            <input class="form-control" type="text" id="pushUrl" name="pushUrl" value="" size="20" />
+                        </div>
+                        <fieldset class="form-group">
+                            <legend>Tone 1</legend>
+                            <div class="form-group">
+                                <label class="form-label" for="freq_0">Frequency [Hz]:</label>
+                                <input class="form-control" id="freq_0" type="number" min="0" max="20000"/>
+                            </div>
+                            <div class="form-group">
+                                <label class="form-label" for="minDuration_0">Min. duration [ms]:</label>
+                                <input class="form-control" id="minDuration_0" type="number" min="0" max="10000"/>
+                            </div>
+                            <div class="form-group">
+                                <label class="form-label" for="threshold_0">Threshold:</label>
+                                <input class="form-control" id="threshold_0" type="number" min="0" max="40000"/>
+                            </div>
+                        </fieldset>
+                        <fieldset>
+                            <legend>Tone 2</legend>
+                            <div class="form-group">
+                                <label class="form-label" for="freq_1">Frequency [Hz]:</label>
+                                <input class="form-control" id="freq_1" type="number" min="0" max="20000"/>    
+                            </div>
+                            <div class="form-group">
+                                <label class="form-label" for="minDuration_1">Min. duration [ms]:</label>
+                                <input class="form-control" id="minDuration_1" type="number" min="0" max="10000"/>    
+                            </div>
+                            <div class="form-group">
+                                <label class="form-label" for="threshold_1">Threshold:</label>
+                                <input class="form-control" id="threshold_1" type="number" min="0" max="40000"/>    
+                            </div>
+                        </fieldset>
+                        <input name="submit" type="submit" value="Update"/>
+                    </form>
+                </div>
+            </div>
+        </main>
+  
+        <!-- Footer -->
+        <footer class="footer mt-auto py-3">
+            <div class="container">
+                <hr />
+                <span class="text-secondary">(C) 2019 - 2024 Andreas Merkle (web@blue-andi.de)</span><br />
+                <span class="text-secondary"><a href="https://github.com/BlueAndi/Pixelix/blob/master/LICENSE">MIT License</a></span>
+            </div>
+        </footer>
+
+        <!-- jQuery, and Bootstrap JS bundle -->
+        <script type="text/javascript" src="/js/jquery-3.7.1.slim.min.js"></script>
+        <script type="text/javascript" src="/js/bootstrap.bundle.min.js"></script>
+        <!-- Pixelix menu -->
+        <script type="text/javascript" src="/js/menu.js"></script>
+        <script type="text/javascript" src="/js/pluginsSubMenu.js"></script>
+        <!-- Pixelix utilities -->
+        <script type="text/javascript" src="/js/utils.js"></script>
+        <!-- Pixelix REST API -->
+        <script type="text/javascript" src="/js/rest.js"></script>
+
+        <script>
+
+            var pluginName  = "SignalDetectorPlugin";
+            var restClient  = new pixelix.rest.Client();
+
+            function enableUI() {
+                utils.enableForm("myForm", true);
+            }
+
+            function disableUI() {
+                utils.enableForm("myForm", false);
+            }
+
+            function getPluginInstances() {
+                return restClient.getPluginInstances().then(function(rsp) {
+                    var elemIndex   = 0;
+                    var slotIndex   = 0;
+                    var cnt         = 0;
+                    var elements    = document.getElementsByName("pluginUid");
+                    var $option     = null;
+                    var optionText  = ""
+
+                    for(slotIndex = 0; slotIndex < rsp.data.slots.length; ++slotIndex) {
+                        if (rsp.data.slots[slotIndex].name === pluginName) {
+
+                            optionText = rsp.data.slots[slotIndex].uid;
+                            optionText += " (";
+                            
+                            if (0 === rsp.data.slots[slotIndex].alias.length) {
+                                optionText += "-"
+                            } else {
+                                optionText += rsp.data.slots[slotIndex].alias
+                            }
+
+                            optionText += ")";
+
+                            for(elemIndex = 0; elemIndex < elements.length; ++elemIndex) {
+
+                                $option = $("<option>")
+                                        .attr("value", "" + rsp.data.slots[slotIndex].uid)
+                                        .text(optionText);
+                                
+                                $(elements[elemIndex]).append($option);
+                            }
+
+                            ++cnt;
+                        }
+                    }
+
+                    return Promise.resolve(cnt);
+                }).catch(function(rsp) {
+                    alert("Internal error.");
+                    return Promise.resolve(0);
+                });
+            };
+
+            function getConfig(pluginUid) {
+                disableUI();
+                return utils.makeRequest({
+                    method: "GET",
+                    url: "/rest/api/v1/display/uid/" + pluginUid + "/signalDetector",
+                    isJsonResponse: true
+                }).then(function(rsp) {
+                    var index = 0;
+
+                    $("#text").val(rsp.data.text);
+                    $("#pushUrl").val(rsp.data.pushUrl);
+
+                    for(index = 0; index < rsp.data.tones.length; ++index) {
+                        $("#freq_" + index).val(rsp.data.tones[index].frequency);
+                        $("#minDuration_" + index).val(rsp.data.tones[index].minDuration);
+                        $("#threshold_" + index).val(rsp.data.tones[index].threshold);
+                    }
+
+                }).catch(function(rsp) {
+                    alert("Internal error.");
+                }).finally(function() {
+                    enableUI();
+                });
+            }
+
+            function setConfig(pluginUid) {
+                disableUI();
+                return utils.makeRequest({
+                    method: "POST",
+                    url: "/rest/api/v1/display/uid/" + pluginUid + "/signalDetector",
+                    isJsonResponse: true,
+                    parameter: {
+                        text:  $("#text").val(),
+                        pushUrl: $("#pushUrl").val(),
+                        "tones._0_.frequency": $("#freq_0").val(),
+                        "tones._0_.minDuration": $("#minDuration_0").val(),
+                        "tones._0_.threshold": $("#threshold_0").val(),
+                        "tones._1_.frequency": $("#freq_1").val(),
+                        "tones._1_.minDuration": $("#minDuration_1").val(),
+                        "tones._1_.threshold": $("#threshold_1").val()
+                    }
+                }).then(function(rsp) {
+                    alert("Ok.");
+                }).catch(function(rsp) {
+                    alert("Failed.");
+                }).finally(function() {
+                    enableUI();
+                });
+            }
+
+            $(document).ready(function() {
+                menu.addSubMenu(menu.data, "Plugins", pluginSubMenu);
+                menu.create("menu", menu.data);
+                
+                utils.injectOrigin("injectOrigin", "{{ORIGIN}}");
+
+                /* Disable all forms, until the plugin instances are loaded. */
+                disableUI();
+    
+                /* Load all plugin instances. */
+                getPluginInstances().then(function(cnt) {
+                    var select = document.getElementById("pluginUid");
+
+                    if (0 < cnt) {
+
+                        return getConfig(
+                            select.options[select.selectedIndex].value
+                        );
+                    }
+                });
+            });
+        </script>
+    </body>
 </html>