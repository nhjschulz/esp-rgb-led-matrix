--- conflicted
+++ resolved
@@ -1,158 +1,154 @@
-/* MIT License
- *
- * Copyright (c) 2019 - 2024 Andreas Merkle <web@blue-andi.de>
- *
- * Permission is hereby granted, free of charge, to any person obtaining a copy
- * of this software and associated documentation files (the "Software"), to deal
- * in the Software without restriction, including without limitation the rights
- * to use, copy, modify, merge, publish, distribute, sublicense, and/or sell
- * copies of the Software, and to permit persons to whom the Software is
- * furnished to do so, subject to the following conditions:
- *
- * The above copyright notice and this permission notice shall be included in all
- * copies or substantial portions of the Software.
- *
- * THE SOFTWARE IS PROVIDED "AS IS", WITHOUT WARRANTY OF ANY KIND, EXPRESS OR
- * IMPLIED, INCLUDING BUT NOT LIMITED TO THE WARRANTIES OF MERCHANTABILITY,
- * FITNESS FOR A PARTICULAR PURPOSE AND NONINFRINGEMENT. IN NO EVENT SHALL THE
- * AUTHORS OR COPYRIGHT HOLDERS BE LIABLE FOR ANY CLAIM, DAMAGES OR OTHER
- * LIABILITY, WHETHER IN AN ACTION OF CONTRACT, TORT OR OTHERWISE, ARISING FROM,
- * OUT OF OR IN CONNECTION WITH THE SOFTWARE OR THE USE OR OTHER DEALINGS IN THE
- * SOFTWARE.
- */
-
-/*******************************************************************************
-    DESCRIPTION
-*******************************************************************************/
-/**
- * @brief  View for 64x64 LED matrix with date and time.
- * @author Andreas Merkle <web@blue-andi.de>
- * @addtogroup plugin
- *
- * @{
- */
-
-#ifndef DATE_TIME_VIEW_64X64_H
-#define DATE_TIME_VIEW_64X64_H
-
-/******************************************************************************
- * Compile Switches
- *****************************************************************************/
-
-/******************************************************************************
- * Includes
- *****************************************************************************/
-#include <YAGfx.h>
-#include "DateTimeViewGeneric.h"
-
-#include <Fonts.h>
-#include <LampWidget.h>
-#include <TextWidget.h>
-#include <Util.h>
-
-/******************************************************************************
- * Macros
- *****************************************************************************/
-
-/******************************************************************************
- * Types and Classes
- *****************************************************************************/
-
-/**
- * View for 64x64 LED matrix with date and time.
- */
-class DateTimeView64x64 : public DateTimeViewGeneric
-{
-public:
-
-    /**
-     * Construct the view.
-     */
-    DateTimeView64x64() : DateTimeViewGeneric()
-    {
-<<<<<<< HEAD
-        m_textWidget.disableFadeEffect();
-
-        /*
-         * Move digital clock to lower paet of analog clock.
-         * Analog clock is also shifted in X by one as the 
-         * mid point is 31.5
-         */
-        m_textWidget.move(1, 46); 
-=======
-        /* Disable fade effect in case the user required to show seconds,
-         * which will continuously trigger the fading effect.
-         */
-        m_textWidget.disableFadeEffect();
->>>>>>> 3100135b
-    }
-
-    /**
-     * Destroy the view.
-     */
-    virtual ~DateTimeView64x64()
-    {
-    }
-
-    /**
-     * Update the underlying canvas.
-     * 
-     * @param[in] gfx   Graphic functionality to draw on the underlying canvas.
-     */
-    void update(YAGfx& gfx) override;
-
-    
-    
-protected:
-
-    /**
-     * Center x-coordinate of analog clock 
-     */
-
-    static const int16_t ANALOG_CENTER_X     = 32;
-
-    /**
-     * Center y-coordinate of analog clock 
-     */
-    static const int16_t ANALOG_CENTER_Y     = 31;
-
-    /**
-     * Anaolog Clock radius  
-     */
-    static const int16_t ANALOG_RADIUS       = 31;
-
-    DateTimeView64x64(const DateTimeView64x64& other);
-    DateTimeView64x64& operator=(const DateTimeView64x64& other);
-
-    /**
-     * Draw analog clock backround (the minute tick marks)
-     * 
-     * @param[in] gfx   Graphic functionality to draw on the underlying canvas.
-     */
-    void drawAnalogClockBackground(YAGfx& gfx);
-
-    /**
-     * Draw analog clock hands for given time.
-     * 
-     * @param[in] gfx   Graphic functionality to draw on the underlying canvas.
-     * @param[in] now current time 
-     */
-
-    /**
-     * @brief 
-     * 
-     * @param[in] gfx    Graphic functionality to draw on the underlying canvas.
-     * @param[in] minute Minute to point to (0..59).
-     * @param[in] radius Length of hand (radius from clock mid point)
-     * @param[in] col    Color of the hand.
-     */
-    void drawAnalogClockHand(YAGfx& gfx, int16_t minute, int16_t radius, const Color& col);
-};
-
-/******************************************************************************
- * Functions
- *****************************************************************************/
-
-#endif  /* DATE_TIME_VIEW_64X64_H */
-
-/** @} */
+/* MIT License
+ *
+ * Copyright (c) 2019 - 2024 Andreas Merkle <web@blue-andi.de>
+ *
+ * Permission is hereby granted, free of charge, to any person obtaining a copy
+ * of this software and associated documentation files (the "Software"), to deal
+ * in the Software without restriction, including without limitation the rights
+ * to use, copy, modify, merge, publish, distribute, sublicense, and/or sell
+ * copies of the Software, and to permit persons to whom the Software is
+ * furnished to do so, subject to the following conditions:
+ *
+ * The above copyright notice and this permission notice shall be included in all
+ * copies or substantial portions of the Software.
+ *
+ * THE SOFTWARE IS PROVIDED "AS IS", WITHOUT WARRANTY OF ANY KIND, EXPRESS OR
+ * IMPLIED, INCLUDING BUT NOT LIMITED TO THE WARRANTIES OF MERCHANTABILITY,
+ * FITNESS FOR A PARTICULAR PURPOSE AND NONINFRINGEMENT. IN NO EVENT SHALL THE
+ * AUTHORS OR COPYRIGHT HOLDERS BE LIABLE FOR ANY CLAIM, DAMAGES OR OTHER
+ * LIABILITY, WHETHER IN AN ACTION OF CONTRACT, TORT OR OTHERWISE, ARISING FROM,
+ * OUT OF OR IN CONNECTION WITH THE SOFTWARE OR THE USE OR OTHER DEALINGS IN THE
+ * SOFTWARE.
+ */
+
+/*******************************************************************************
+    DESCRIPTION
+*******************************************************************************/
+/**
+ * @brief  View for 64x64 LED matrix with date and time.
+ * @author Andreas Merkle <web@blue-andi.de>
+ * @addtogroup plugin
+ *
+ * @{
+ */
+
+#ifndef DATE_TIME_VIEW_64X64_H
+#define DATE_TIME_VIEW_64X64_H
+
+/******************************************************************************
+ * Compile Switches
+ *****************************************************************************/
+
+/******************************************************************************
+ * Includes
+ *****************************************************************************/
+#include <YAGfx.h>
+#include "DateTimeViewGeneric.h"
+
+#include <Fonts.h>
+#include <LampWidget.h>
+#include <TextWidget.h>
+#include <Util.h>
+
+/******************************************************************************
+ * Macros
+ *****************************************************************************/
+
+/******************************************************************************
+ * Types and Classes
+ *****************************************************************************/
+
+/**
+ * View for 64x64 LED matrix with date and time.
+ */
+class DateTimeView64x64 : public DateTimeViewGeneric
+{
+public:
+
+    /**
+     * Construct the view.
+     */
+    DateTimeView64x64() : DateTimeViewGeneric()
+    {
+        /* Disable fade effect in case the user required to show seconds,
+         * which will continuously trigger the fading effect.
+         */
+        m_textWidget.disableFadeEffect();
+
+        /*
+         * Move digital clock to lower paet of analog clock.
+         * Analog clock is also shifted in X by one as the 
+         * mid point is 31.5
+         */
+        m_textWidget.move(1, 46); 
+    }
+
+    /**
+     * Destroy the view.
+     */
+    virtual ~DateTimeView64x64()
+    {
+    }
+
+    /**
+     * Update the underlying canvas.
+     * 
+     * @param[in] gfx   Graphic functionality to draw on the underlying canvas.
+     */
+    void update(YAGfx& gfx) override;
+
+    
+    
+protected:
+
+    /**
+     * Center x-coordinate of analog clock 
+     */
+
+    static const int16_t ANALOG_CENTER_X     = 32;
+
+    /**
+     * Center y-coordinate of analog clock 
+     */
+    static const int16_t ANALOG_CENTER_Y     = 31;
+
+    /**
+     * Anaolog Clock radius  
+     */
+    static const int16_t ANALOG_RADIUS       = 31;
+
+    DateTimeView64x64(const DateTimeView64x64& other);
+    DateTimeView64x64& operator=(const DateTimeView64x64& other);
+
+    /**
+     * Draw analog clock backround (the minute tick marks)
+     * 
+     * @param[in] gfx   Graphic functionality to draw on the underlying canvas.
+     */
+    void drawAnalogClockBackground(YAGfx& gfx);
+
+    /**
+     * Draw analog clock hands for given time.
+     * 
+     * @param[in] gfx   Graphic functionality to draw on the underlying canvas.
+     * @param[in] now current time 
+     */
+
+    /**
+     * @brief 
+     * 
+     * @param[in] gfx    Graphic functionality to draw on the underlying canvas.
+     * @param[in] minute Minute to point to (0..59).
+     * @param[in] radius Length of hand (radius from clock mid point)
+     * @param[in] col    Color of the hand.
+     */
+    void drawAnalogClockHand(YAGfx& gfx, int16_t minute, int16_t radius, const Color& col);
+};
+
+/******************************************************************************
+ * Functions
+ *****************************************************************************/
+
+#endif  /* DATE_TIME_VIEW_64X64_H */
+
+/** @} */